#
# Licensed under the Apache License, Version 2.0 (the "License");
# you may not use this file except in compliance with the License.
# You may obtain a copy of the License at
#
#      http://www.apache.org/licenses/LICENSE-2.0
#
# Unless required by applicable law or agreed to in writing, software
# distributed under the License is distributed on an "AS IS" BASIS,
# WITHOUT WARRANTIES OR CONDITIONS OF ANY KIND, either express or implied.
# See the License for the specific language governing permissions and
# limitations under the License.
"""Command-line interface"""

import argparse
import logging
import os
import sys

from fuzz_introspector import commands, constants

sys.setrecursionlimit(10000)

logger = logging.getLogger(name=__name__)
LOG_FMT = ('%(asctime)s.%(msecs)03d %(levelname)s '
           '%(module)s - %(funcName)s: %(message)s')


def get_cmdline_parser() -> argparse.ArgumentParser:
    """Parse the commandline"""
    parser = argparse.ArgumentParser()

    subparsers = parser.add_subparsers(dest='command')

    light_parser = subparsers.add_parser(
        "light",
        help="Perform light analysis of project. This involves no compilaiton.",
    )
    light_parser.add_argument("--language",
                              type=str,
                              default="c-cpp",
                              help="Language of project")

<<<<<<< HEAD
    full_parser = subparsers.add_parser('full', help='End to end run')
    full_parser.add_argument('--target_dir')
    full_parser.add_argument('--language')
    full_parser.add_argument('--out-dir', default='')
    full_parser.add_argument('--name', default='no-name')
    full_parser.add_argument('--coverage_url', default='')
    full_parser.add_argument('--analyses',
                             nargs='+',
                             default=[],
                             help='''
            Analyses to run. Available options:
            AnnotatedCFG, BugDigestorAnalysis, FuzzCalltreeAnalysis,
            FuzzDriverSynthesizerAnalysis, FuzzEngineInputAnalysis,
            FilePathAnalyser, ThirdPartyAPICoverageAnalyser,
            MetadataAnalysis, OptimalTargets, RuntimeCoverageAnalysis,
            SinkCoverageAnalyser, FunctionSourceLineAnalyser
        ''')
    full_parser.add_argument('--properties',
                             nargs='*',
                             default=[],
                             help='Additional properties for analysis')
=======
    full_parser = subparsers.add_parser(
        'full', help='Analyse folder and generate HTML report and analyses.')
    full_parser.add_argument('--target-dir',
                             type=str,
                             help='Directory holding source to analyse.',
                             required=True)
    full_parser.add_argument('--language',
                             type=str,
                             help='Programming of the source code to analyse.',
                             choices=constants.LANGUAGES_SUPPORTED)
    full_parser.add_argument('--out-dir',
                             default='',
                             type=str,
                             help='Folder to store analysis results.')
    full_parser.add_argument('--name',
                             default='no-name',
                             type=str,
                             help='Name of the report.')
    full_parser.add_argument('--coverage-url',
                             default='',
                             type=str,
                             help='Base coverage URL.')
>>>>>>> 71b4ee55

    # Report generation command
    report_parser = subparsers.add_parser(
        "report",
        help="generate fuzz-introspector HTML report",
    )
    report_parser.add_argument("--target-dir",
                               type=str,
                               help="Directory where the data files are",
                               required=True)
    report_parser.add_argument("--coverage-url",
                               type=str,
                               help="URL with coverage information",
                               default="/covreport/linux")
    report_parser.add_argument("--analyses",
                               nargs="+",
                               default=[
                                   "OptimalTargets", "RuntimeCoverageAnalysis",
                                   "FuzzEngineInputAnalysis",
                                   "FilePathAnalyser", "MetadataAnalysis",
                                   "AnnotatedCFG"
                               ],
                               help="""
            Analyses to run. Available options:
            AnnotatedCFG, BugDigestorAnalysis, FuzzCalltreeAnalysis,
            FuzzDriverSynthesizerAnalysis, FuzzEngineInputAnalysis,
            FilePathAnalyser, ThirdPartyAPICoverageAnalyser,
            MetadataAnalysis, OptimalTargets, RuntimeCoverageAnalysis,
            SinkCoverageAnalyser, FunctionSourceLineAnalyser
        """)
    report_parser.add_argument("--enable-all-analyses",
                               action='store_true',
                               default=False,
                               help="Enables all analyses")
    report_parser.add_argument("--correlation-file",
                               type=str,
                               default="",
                               help="File with correlation data")
    report_parser.add_argument("--name",
                               type=str,
                               default="",
                               help="Name of project")
    report_parser.add_argument("--language",
                               type=str,
                               default="c-cpp",
                               help="Language of project")
    report_parser.add_argument(
        "--output-json",
        nargs="+",
        default=["FuzzEngineInputAnalysis"],
        help="State which analysis requires separate json report output")
    report_parser.add_argument('--properties',
                               nargs='*',
                               default=[],
                               help='Additional properties for analysis')

    # Command for correlating binary files to fuzzerLog files
    correlate_parser = subparsers.add_parser(
        "correlate",
        help="correlate executable files to fuzzer introspector logs")
    correlate_parser.add_argument(
        "--binaries-dir",
        type=str,
        required=True,
        help="Directory with binaries to scan for Fuzz introspector tags")

    # Command for diffing two Fuzz Introspector reports
    diff_parser = subparsers.add_parser(
        'diff', help='Diff two reports to identify improvements/regressions')
    diff_parser.add_argument('--report1',
                             type=str,
                             required=True,
                             help='Path to the first report')
    diff_parser.add_argument('--report2',
                             type=str,
                             required=True,
                             help='Path to the second report')

    return parser


def set_logging_level() -> None:
    """Sets logging level."""
    if os.environ.get('FUZZ_LOGLEVEL', 'info') == 'debug':
        logging.basicConfig(
            level=logging.DEBUG,
            format=LOG_FMT,
            datefmt='%Y-%m-%d %H:%M:%S',
        )
    else:
        logging.basicConfig(
            level=logging.INFO,
            format=LOG_FMT,
            datefmt='%Y-%m-%d %H:%M:%S',
        )
    logger.debug("Logging level set")


def main() -> int:
    """Main CLI entrypoint."""
    set_logging_level()

    parser = get_cmdline_parser()
    args = parser.parse_args()

    logger.info("Running fuzz introspector post-processing")
    if args.command == 'report':
        props: dict[str, str] = {}
        for property in args.properties:
            if property.count('=') == 1:
                key, value = property.split('=', 1)
                props[key] = value

        return_code = commands.run_analysis_on_dir(args.target_dir,
                                                   args.coverage_url,
                                                   args.analyses,
                                                   args.correlation_file,
                                                   args.enable_all_analyses,
                                                   args.name,
                                                   args.language,
                                                   args.output_json,
                                                   props=props)
        logger.info("Ending fuzz introspector report generation")
    elif args.command == 'correlate':
        return_code = commands.correlate_binaries_to_logs(args.binaries_dir)
    elif args.command == 'diff':
        return_code = commands.diff_two_reports(args.report1, args.report2)
    elif args.command == 'light':
        return_code = commands.light_analysis(args)
    elif args.command == 'full':
        return_code = commands.end_to_end(args)
    else:
        return_code = constants.APP_EXIT_ERROR
    logger.info("Ending fuzz introspector post-processing")
    sys.exit(return_code)


if __name__ == "__main__":
    main()
"--enable-all-analyses",<|MERGE_RESOLUTION|>--- conflicted
+++ resolved
@@ -41,13 +41,28 @@
                               default="c-cpp",
                               help="Language of project")
 
-<<<<<<< HEAD
-    full_parser = subparsers.add_parser('full', help='End to end run')
-    full_parser.add_argument('--target_dir')
-    full_parser.add_argument('--language')
-    full_parser.add_argument('--out-dir', default='')
-    full_parser.add_argument('--name', default='no-name')
-    full_parser.add_argument('--coverage_url', default='')
+    full_parser = subparsers.add_parser(
+        'full', help='Analyse folder and generate HTML report and analyses.')
+    full_parser.add_argument('--target-dir',
+                             type=str,
+                             help='Directory holding source to analyse.',
+                             required=True)
+    full_parser.add_argument('--language',
+                             type=str,
+                             help='Programming of the source code to analyse.',
+                             choices=constants.LANGUAGES_SUPPORTED)
+    full_parser.add_argument('--out-dir',
+                             default='',
+                             type=str,
+                             help='Folder to store analysis results.')
+    full_parser.add_argument('--name',
+                             default='no-name',
+                             type=str,
+                             help='Name of the report.')
+    full_parser.add_argument('--coverage-url',
+                             default='',
+                             type=str,
+                             help='Base coverage URL.')
     full_parser.add_argument('--analyses',
                              nargs='+',
                              default=[],
@@ -63,30 +78,6 @@
                              nargs='*',
                              default=[],
                              help='Additional properties for analysis')
-=======
-    full_parser = subparsers.add_parser(
-        'full', help='Analyse folder and generate HTML report and analyses.')
-    full_parser.add_argument('--target-dir',
-                             type=str,
-                             help='Directory holding source to analyse.',
-                             required=True)
-    full_parser.add_argument('--language',
-                             type=str,
-                             help='Programming of the source code to analyse.',
-                             choices=constants.LANGUAGES_SUPPORTED)
-    full_parser.add_argument('--out-dir',
-                             default='',
-                             type=str,
-                             help='Folder to store analysis results.')
-    full_parser.add_argument('--name',
-                             default='no-name',
-                             type=str,
-                             help='Name of the report.')
-    full_parser.add_argument('--coverage-url',
-                             default='',
-                             type=str,
-                             help='Base coverage URL.')
->>>>>>> 71b4ee55
 
     # Report generation command
     report_parser = subparsers.add_parser(
