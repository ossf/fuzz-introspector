# Copyright 2024 Fuzz Introspector Authors
#
# Licensed under the Apache License, Version 2.0 (the "License");
# you may not use this file except in compliance with the License.
# You may obtain a copy of the License at
#
#      http://www.apache.org/licenses/LICENSE-2.0
#
# Unless required by applicable law or agreed to in writing, software
# distributed under the License is distributed on an "AS IS" BASIS,
# WITHOUT WARRANTIES OR CONDITIONS OF ANY KIND, either express or implied.
# See the License for the specific language governing permissions and
# limitations under the License.
#
################################################################################
"""Fuzz Introspector Light frontend for Java"""

from typing import Any, Optional

from tree_sitter import Language, Node

import logging
import yaml

from fuzz_introspector.frontends.datatypes import Project, SourceCodeFile

logger = logging.getLogger(name=__name__)

FUZZING_METHOD_RETURN_TYPE_MAP = {
    "consumeBoolean": "boolean",
    "consumeBooleans": "boolean[]",
    "consumeByte": "byte",
    "consumeBytes": "byte[]",
    "consumeRemainingAsBytes": "byte[]",
    "consumeShort": "short",
    "consumeShorts": "short[]",
    "consumeInt": "int",
    "consumeInts": "int[]",
    "consumeLong": "long",
    "consumeLongs": "long[]",
    "consumeFloat": "float",
    "consumeRegularFloat": "float",
    "consumeProbabilityFloat": "float",
    "consumeDouble": "double",
    "consumeRegularDouble": "double",
    "consumeProbabilityDouble": "double",
    "consumeChar": "char",
    "consumeCharNoSurrogates": "char",
    "consumeString": "String",
    "consumeRemainingAsString": "String",
    "consumeAsciiString": "String",
    "consumeRemainingAsAsciiString": "String",
    "remainingBytes": "int"
}

LITERAL_MAP = {
    "decimal_integer_literal": "int",
    "hex_integer_literal": "int",
    "octal_integer_literal": "int",
    "binary_integer_literal": "int",
    "decimal_floating_point_literal": "float",
    "hex_floating_point_literal": "float",
    "true": "boolean",
    "false": "boolean",
    "character_literal": "char",
    "string_literal": "String",
    "null_literal": "null"
}


class JvmSourceCodeFile(SourceCodeFile):
    """Class for holding file-specific information."""

    def language_specific_process(self) -> None:
        """Perform some language specific processes in subclasses."""
        # List of definitions in the source file.
        self.package = ''
        self.classes: list['JavaClassInterface'] = []
        self.imports: dict[str, str] = {}

        # Initialization ruotines
        self.load_tree()

        # Load package declaration
        self._set_package_declaration()

        # Load classes/interfaces delcaration
        self._set_class_interface_declaration()

        # Load import statements
        self._set_import_declaration()

    def post_process_imports(self, classes: list['JavaClassInterface']):
        """Add in full qualified name for classes in projects."""
        for cls in classes:
            name = cls.name
            if name.rsplit('.', 1)[-1] not in self.imports:
                self.imports[name.rsplit('.', 1)[-1]] = name

    def _set_package_declaration(self):
        """Internal helper for retrieving the source package."""
        query = self.tree_sitter_lang.query('( package_declaration ) @fd ')
        res = query.captures(self.root)
        for _, nodes in res.items():
            for node in nodes:
                for package in node.children:
                    if package.type in ['scoped_identifier', 'identifier']:
                        self.package = package.text.decode()

    def _set_class_interface_declaration(self):
        """Internal helper for retrieving all classes."""
        for node in self.root.children:
            if node.type in ['class_declaration', 'interface_declaration']:
                self.classes.append(
                    JavaClassInterface(node, self.tree_sitter_lang, self))

    def _set_import_declaration(self):
        """Internal helper for retrieving all import."""
        # Process by import statements
        query = self.tree_sitter_lang.query('( import_declaration ) @fd ')
        res = query.captures(self.root)
        for _, nodes in res.items():
            for node in nodes:
                package = ''
                wildcard = False
                for imp in node.children:
                    if imp.type == 'scoped_identifier':
                        package = imp.text.decode()
                    if imp.type == 'asterisk':
                        wildcard = True
                if not wildcard and not package.startswith('java.lang'):
                    self.imports[package.rsplit('.', 1)[-1]] = package

    def get_all_methods(self) -> dict[str, 'JavaMethod']:
        """Gets all JavaMethod object of all classes in this source file,
        mapped by its method name"""
        methods = {}
        for cls in self.classes:
            for method in cls.get_all_methods():
                methods[method.name] = method

        return methods

    def get_method_node(self, target_name: str) -> Optional['JavaMethod']:
        """Gets the tree-sitter node corresponding to a method."""
        methods = self.get_all_methods()
        return methods.get(target_name, None)

    def get_entry_method_name(self,
                              is_full_name: bool = False) -> Optional[str]:
        """Returns the entry method name of the harness if found,"""
        for cls in self.classes:
            entry = cls.get_entry_method_name()
            if entry:
                if is_full_name:
                    return entry

                return entry.split('].')[-1].split('(')[0]

        return None

    def get_full_qualified_name(self, type_str: str) -> str:
        """Process the full qualified name for type from imports."""
        processed_parts = []
        buffer = ''

        # Remove all spaces
        type_str = type_str.replace(' ', '')

        # Define delimiters for handling generic types
        delimiters = ['<', '>', ',']

        for char in type_str:
            if char in delimiters:
                if '.' not in buffer and buffer in self.imports:
                    processed_parts.append(self.imports[buffer])
                else:
                    processed_parts.append(buffer)
                processed_parts.append(char)
                buffer = ''
            else:
                buffer += char

        if buffer:
            if '.' not in buffer and buffer in self.imports:
                processed_parts.append(self.imports[buffer])
            else:
                processed_parts.append(buffer)

        return ''.join(processed_parts)

    def has_libfuzzer_harness(self) -> bool:
        """Returns whether the source code holds a libfuzzer harness"""
        if any(cls.has_libfuzzer_harness() for cls in self.classes):
            return True

        return False

    def has_method_definition(self, target_name: str) -> bool:
        """Returns if the source file holds a given function definition."""
        if any(
                cls.has_method_definition(target_name)[0]
                for cls in self.classes):
            return True

        return False

    def has_class(self, target_name: str) -> bool:
        """Returns if the class exist in this source file."""
        if any(cls.name.endswith(target_name) for cls in self.classes):
            return True

        return False


class JavaMethod():
    """Wrapper for a General Declaration for method"""

    def __init__(self,
                 root: Node,
                 class_interface: 'JavaClassInterface',
                 is_constructor: bool = False,
                 is_default_constructor: bool = False):
        self.root = root
        self.class_interface = class_interface
        self.tree_sitter_lang = self.class_interface.tree_sitter_lang
        self.parent_source: Optional[
            JvmSourceCodeFile] = self.class_interface.parent_source
        self.is_constructor = is_constructor
        self.is_default_constructor = is_default_constructor
        self.name: str = ''

        # Store method line information
        if self.is_default_constructor:
            self.start_line = -1
            self.end_line = -1
            self.name = '<init>'
            self.public = True
        else:
            self.start_line = self.root.start_point.row + 1
            self.end_line = self.root.end_point.row + 1
            self.name = ''
            self.public = False

        # Other properties
        self.complexity = 0
        self.icount = 0
        self.arg_names: list[str] = []
        self.arg_types: list[str] = []
        self.exceptions: list[str] = []
        self.return_type = ''
        self.function_uses = 0
        self.function_depth = 0
        self.base_callsites: list[tuple[str, int]] = []
        self.detailed_callsites: list[dict[str, str]] = []
        self.concrete = True
        self.static = False
        self.is_entry_method = False

        # Other properties
        self.stmts: list[Node] = []
        self.var_map: dict[str, str] = {}

        if not self.is_default_constructor:
            # Process method declaration
            self._process_declaration()

            # Process statements
            self._process_statements()

    def post_process_full_qualified_name(self):
        """Post process the full qualified name for types."""
        # Refine argument types
        self.arg_types = [
            self.parent_source.get_full_qualified_name(arg_type)
            for arg_type in self.arg_types
        ]

        # Refine name
        class_name = self.parent_source.get_full_qualified_name(
            self.class_interface.name)
        if '[' not in self.name and '].' not in self.name:
            self.name = (f'[{class_name}].{self.name}'
                         f'({",".join(self.arg_types)})')

        # Refine variable map
        for key in self.var_map:
            self.var_map[key] = self.parent_source.get_full_qualified_name(
                self.var_map[key])

        # Refine return type
        if self.is_constructor:
            self.return_type = class_name
        else:
            self.return_type = self.parent_source.get_full_qualified_name(
                self.return_type)

        # Refine exceptions
        self.exceptions = [
            self.parent_source.get_full_qualified_name(exception)
            for exception in self.exceptions
        ]

    def _process_declaration(self):
        """Internal helper to process the method declaration."""
        for child in self.root.children:
            # Process name
            if child.type == 'identifier':
                if self.is_constructor:
                    self.name = '<init>'
                else:
                    self.name = child.text.decode()
                    if self.name == self.parent_source.entrypoint:
                        self.is_entry_method = True

            # Process modifiers and annotations
            elif child.type == 'modifiers':
                for modifier in child.children:
                    if modifier.text.decode() == 'public':
                        self.public = True
                    if modifier.text.decode() == 'abstract':
                        self.concrete = False
                    if modifier.text.decode() == 'static':
                        self.static = True
                    if modifier.text.decode() == '@FuzzTest':
                        self.is_entry_method = True

            # Process arguments
            elif child.type == 'formal_parameters':
                for argument in child.children:
                    if argument.type == 'formal_parameter':
                        arg_name = argument.child_by_field_name(
                            'name').text.decode()
                        arg_type = argument.child_by_field_name(
                            'type').text.decode()

                        self.arg_names.append(arg_name)
                        self.arg_types.append(arg_type)
                        self.var_map[arg_name] = arg_type

            # Process return type
            elif child.type.endswith('type_identifier') or child.type.endswith(
                    '_type'):
                self.return_type = child.text.decode()

            # Process body and store statment nodes
            elif child.type in ['block', 'constructor_body']:
                for stmt in child.children:
                    if stmt.type not in ['{', '}'
                                         ] and 'comment' not in stmt.type:
                        self.stmts.append(stmt)

            # Process exceptions
            elif child.type == 'throws':
                for exception in child.children:
                    if exception.type.endswith('type_identifier'):
                        self.exceptions.append(exception.text.decode())

    def _process_statements(self):
        """Loop through all statements and process them."""
        for stmt in self.stmts:
            self._process_complexity(stmt)
            self._process_icount(stmt)

    def _process_complexity(self, stmt: Node):
        """Gets complexity measure based on counting branch nodes in a
        function."""

        branch_nodes = [
            'if_statement',
            'while_statsment',
            'for_statement',
            'enhanced_for_statement',
            'do_statement',
            'break_statement',
            'continue_statement',
            'return_statement',
            'yield_statement',
            'switch_label',
            'throw_statement',
            'try_statement',
            'try_with_resources_statement',
            'catch_clause',
            'finally_clause',
            'lambda_expression',
            'ternary_expression',
            'switch_expression',
            '&&',
            '||',
        ]

        def _traverse_node_complexity(node: Node):
            count = 0
            if node.type in branch_nodes:
                count += 1
            for item in node.children:
                count += _traverse_node_complexity(item)
            return count

        self.complexity += _traverse_node_complexity(stmt)

    def _process_icount(self, stmt: Node):
        """Get a pseudo measurement of instruction count."""

        instr_nodes = [
            'assignment_expression',
            'binary_expression',
            'instanceof_expression',
            'lambda_expression',
            'ternary_expression',
            'update_expression',
            'primary_expression',
            'unary_expression',
            'cast_expression',
            'switch_expression',
            'object_creation_expression',
            'array_creation_expression',
            'method_invocation',
            'explicit_constructor_invocation',
        ]

        def _traverse_node_instr_count(node: Node) -> int:
            count = 0
            if node.type in instr_nodes:
                count += 1
            for item in node.children:
                count += _traverse_node_instr_count(item)
            return count

        self.icount += _traverse_node_instr_count(stmt)

    def _process_invoke_object(
        self, stmt: Node, classes: dict[str, 'JavaClassInterface']
    ) -> tuple[str, list[tuple[str, int, int]]]:
        """Internal helper for processing the object from a invocation."""
        callsites: list[tuple[str, int, int]] = []
        return_value = ''

        # Handle literal value
        if stmt.type in LITERAL_MAP:
            return_value = LITERAL_MAP[stmt.type]

        # Determine the type of the object
        elif stmt.child_count == 0:
            # Class call
            if stmt.type == 'this':
                return_value = self.class_interface.name

            # SuperClass call
            elif stmt.type == 'super':
                return_value = self.class_interface.super_class

            # Variable call or static call
            else:
                var_name = stmt.text.decode() if stmt.text else ''
                return_value = self.var_map.get(var_name, '')
                if not return_value:
                    return_value = self.class_interface.class_fields.get(
                        var_name, '')
                if not return_value and self.parent_source:
                    return_value = self.parent_source.imports.get(var_name, '')
        else:
            # Field access
            if stmt.type == 'field_access':
                obj = stmt.child_by_field_name('object')
                field = stmt.child_by_field_name('field')

                if obj and field:
                    object_class, callsites = self._process_invoke_object(
                        obj, classes)
                    cls = classes.get(object_class)
                    if cls and field.text:
                        return_value = cls.class_fields.get(
                            field.text.decode(), self.class_interface.name)

            # Chained call
            elif stmt.type == 'method_invocation':
                return_value, invoke_callsites = self._process_invoke(
                    stmt, classes)
                callsites.extend(invoke_callsites)

            # Chained call from constructor
            elif stmt.type == 'object_creation_expression':
                return_value, invoke_callsites = self._process_invoke(
                    stmt, classes, True)
                callsites.extend(invoke_callsites)
            elif stmt.type == 'explicit_constructor_invocation':
                return_value, invoke_callsites = self._process_invoke(
                    stmt, classes, True)
                callsites.extend(invoke_callsites)

            # Casting expression in Parenthesized statement
            elif stmt.type == 'parenthesized_expression':
                for cast in stmt.children:
                    if cast.type == 'cast_expression' and self.parent_source:
                        value = cast.child_by_field_name('value')
                        cast_type = cast.child_by_field_name('type')
                        if not value or not cast_type or not cast_type.text:
                            continue
                        return_value = (
                            self.parent_source.get_full_qualified_name(
                                cast_type.text.decode()))

                        if value.type == 'method_invocation':
                            _, invoke_callsites = self._process_invoke(
                                value, classes)
                            callsites.extend(invoke_callsites)
                        elif value.type == 'object_creation_expression':
                            _, invoke_callsites = self._process_invoke(
                                value, classes, True)
                            callsites.extend(invoke_callsites)
                        elif value.type == 'explicit_constructor_invocation':
                            _, invoke_callsites = self._process_invoke(
                                value, classes, True)
                            callsites.extend(invoke_callsites)

        return return_value, callsites

    def _process_invoke_args(
        self, stmt: Node, classes: dict[str, 'JavaClassInterface']
    ) -> tuple[list[str], list[tuple[str, int, int]]]:
        """Internal helper for processing the object from a invocation."""
        callsites = []
        return_values = []

        for argument in stmt.children:
            return_value = self.class_interface.name

            # Handling literal value
            if argument.type in LITERAL_MAP:
                return_values.append(LITERAL_MAP[argument.type])

            # Binary expression
            elif argument.type == 'binary_expression':
                found = False
                other_type_node = []

                # Try locate literal values
                for child in argument.children:
                    if child.type in LITERAL_MAP:
                        return_values.append(LITERAL_MAP[child.type])
                        found = True
                    else:
                        other_type_node.append(child)

                # Only store type value is not found
                for node in other_type_node:
                    return_value, invoke = self._process_invoke(node, classes)

                    if return_value and not found:
                        found = True
                        return_values.append(return_value)
                    callsites.extend(invoke)

            # Variables
            elif argument.type == 'identifier':
                arg_name = argument.text.decode() if argument.text else ''
                return_value = self.var_map.get(arg_name, '')
                if not return_value:
                    return_value = self.class_interface.class_fields.get(
                        arg_name, self.class_interface.name)
                return_values.append(return_value)

            # Method invocation
            elif argument.type == 'method_invocation':
                return_value, invoke_callsites = self._process_invoke(
                    argument, classes)
                callsites.extend(invoke_callsites)
                return_values.append(return_value)

            # Constructor invocation
            elif argument.type == 'object_creation_expression':
                return_value, invoke_callsites = self._process_invoke(
                    argument, classes, True)
                callsites.extend(invoke_callsites)
                return_values.append(return_value)
            elif argument.type == 'explicit_constructor_invocation':
                return_value, invoke_callsites = self._process_invoke(
                    argument, classes, True)
                callsites.extend(invoke_callsites)
                return_values.append(return_value)

            # Field or static variable access
            elif argument.type == 'field_access':
                obj = argument.child_by_field_name('object')
                field = argument.child_by_field_name('field')

                if obj and field:
                    object_class, callsites = self._process_invoke_object(
                        obj, classes)
                    cls = classes.get(object_class)
                    if cls and field.text:
                        return_value = cls.class_fields.get(
                            field.text.decode(), self.class_interface.name)
                return_values.append(return_value)

            # Type casting expression
            elif argument.type == 'cast_expression' and self.parent_source:
                value = argument.child_by_field_name('value')
                cast_type = argument.child_by_field_name('type')
                if not value or not cast_type or not cast_type.text:
                    continue

                return_value = self.parent_source.get_full_qualified_name(
                    cast_type.text.decode())

                if value.type == 'method_invocation':
                    _, invoke_callsites = self._process_invoke(value, classes)
                    callsites.extend(invoke_callsites)
                elif value.type == 'object_creation_expression':
                    _, invoke_callsites = self._process_invoke(
                        value, classes, True)
                    callsites.extend(invoke_callsites)
                elif value.type == 'explicit_constructor_invocation':
                    _, invoke_callsites = self._process_invoke(
                        value, classes, True)
                    callsites.extend(invoke_callsites)

                return_values.append(return_value)

        return return_values, callsites

    def _process_invoke(
        self,
        expr: Node,
        classes: dict[str, 'JavaClassInterface'],
        is_constructor_call: bool = False
    ) -> tuple[str, list[tuple[str, int, int]]]:
        """Internal helper for processing the method invocation statement."""
        callsites = []

        # JVM method_invocation separated into three main items
        # <object>.<name>(<arguments>)
        objects = expr.child_by_field_name('object')
        name = expr.child_by_field_name('name')
        arguments = expr.child_by_field_name('arguments')

        # Recusive handling for method invocation in arguments
        if arguments:
            argument_types, argument_callsites = self._process_invoke_args(
                arguments, classes)
            callsites.extend(argument_callsites)
        else:
            argument_types = []

        # Process constructor call
        if is_constructor_call and self.parent_source:
            object_type = ''
            for cls_type in expr.children:
                if cls_type.type == 'this':
                    object_type = self.class_interface.name

                elif cls_type.type == 'super':
                    object_type = self.class_interface.super_class

                elif cls_type.type.endswith(
                        'type_identifier') or cls_type.type.endswith('_type'):
                    cls_name = cls_type.text.decode() if cls_type.text else ''
                    object_type = cls_name.split('<')[0]

            object_type = self.parent_source.get_full_qualified_name(
                object_type)

            for cls in classes.values():
                packaged_type = cls.add_package_to_class_name(object_type)
                if packaged_type:
                    object_type = packaged_type
                    break

            target_name = f'[{object_type}].<init>({",".join(argument_types)})'
            callsites.append(
                (target_name, expr.byte_range[1], expr.start_point.row + 1))

            return object_type, callsites

        # Recusive handling for method invocation in objects
        if objects:
            object_type, object_callsites = self._process_invoke_object(
                objects, classes)
            callsites.extend(object_callsites)
        else:
            object_type = self.class_interface.name

        # Process this method invocation
        target_name = ''
        if object_type and name and name.text:
            for cls in classes.values():
                packaged_type = cls.add_package_to_class_name(object_type)
                if packaged_type:
                    object_type = packaged_type
                    break

            target_name = (f'[{object_type}].{name.text.decode()}'
                           f'({",".join(argument_types)})')
            callsites.append(
                (target_name, expr.byte_range[1], expr.start_point.row + 1))

        # Calling to library outside of project
        # Preserve the full method call
        elif name and name.text:
            if objects and objects.text:
                target_name = (f'{objects.text.decode()}.{name.text.decode()}'
                               f'({",".join(argument_types)})')
            else:
                target_name = (f'{name.text.decode()}'
                               f'({",".join(argument_types)})')

            callsites.append(
                (target_name, expr.byte_range[1], expr.start_point.row + 1))

        # Determine return value from method invocation
        if object_type == 'com.code_intelligence.jazzer.api.FuzzedDataProvider':
            if name and name.text:
                return_type = FUZZING_METHOD_RETURN_TYPE_MAP.get(
                    name.text.decode(), '')
        else:
            return_type = self.class_interface.name
            if object_type in classes and target_name:
                _, method = classes[object_type].has_method_definition(
                    target_name, False)
                if method:
                    return_type = method.return_type

                _, method = classes[object_type].has_method_definition(
                    target_name, True)
                if method:
                    return_type = method.return_type

        return return_type, callsites

    def _process_callsites(
        self, stmt: Node, classes: dict[str, 'JavaClassInterface']
    ) -> tuple[str, list[tuple[str, int, int]]]:
        """Process and store the callsites of the method."""
        type_str = ''
        callsites: list[tuple[str, int, int]] = []

        if not stmt:
            return type_str, callsites

        if stmt.type == 'method_invocation':
            type_str, invoke_callsites = self._process_invoke(stmt, classes)
            callsites.extend(invoke_callsites)
        elif stmt.type == 'object_creation_expression':
            type_str, invoke_callsites = self._process_invoke(
                stmt, classes, True)
            callsites.extend(invoke_callsites)
        elif stmt.type == 'explicit_constructor_invocation':
            type_str, invoke_callsites = self._process_invoke(
                stmt, classes, True)
            callsites.extend(invoke_callsites)
        elif stmt.type == 'assignment_expression':
            left = stmt.child_by_field_name('left')
            right = stmt.child_by_field_name('right')
            if not left or not left.text or not right:
                return type_str, callsites

            var_name = left.text.decode().split(' ')[-1]
            type_str, invoke_callsites = self._process_callsites(
                right, classes)
            self.var_map[var_name] = type_str
            callsites.extend(invoke_callsites)
<<<<<<< HEAD
        elif stmt.type.endswith('local_variable_declaration'):
            for vars in stmt.children:
                if vars.type == 'variable_declarator':
                    var_name = vars.child_by_field_name('name').text.decode()
                    value_node = vars.child_by_field_name('value')

                    type, invoke_callsites = self._process_callsites(
=======
        elif stmt.type.endswith('local_variable_declarattion'):
            for var_del in stmt.children:
                if var_del.type == 'variable_declarator':
                    name_node = var_del.child_by_field_name('name')
                    value_node = var_del.child_by_field_name('value')
                    if not name_node or not name_node.text or not value_node:
                        continue

                    var_name = name_node.text.decode()
                    type_str, invoke_callsites = self._process_callsites(
>>>>>>> 599a58c2
                        value_node, classes)
                    self.var_map[var_name] = type_str
                    callsites.extend(invoke_callsites)
        elif stmt.type.endswith('variable_declarator'):
            name_node = stmt.child_by_field_name('name')
            value_node = stmt.child_by_field_name('value')
            if not name_node or not name_node.text or not value_node:
                return type_str, callsites

            var_name = name_node.text.decode()
            type_str, invoke_callsites = self._process_callsites(
                value_node, classes)
            self.var_map[var_name] = type_str
            callsites.extend(invoke_callsites)
        else:
            for child in stmt.children:
                callsites.extend(self._process_callsites(child, classes)[1])

        return type_str, callsites

    def extract_callsites(self, classes: dict[str, 'JavaClassInterface']):
        """Extract callsites."""

        if not self.base_callsites:
            callsites = []
            for stmt in self.stmts:
                callsites.extend(self._process_callsites(stmt, classes)[1])
            if self.is_constructor:
                for stmt in self.class_interface.constructor_callsites:
                    callsites.extend(self._process_callsites(stmt, classes)[1])
            callsites = sorted(set(callsites), key=lambda x: x[1])
            self.base_callsites = [(x[0], x[2]) for x in callsites]

        if not self.detailed_callsites:
            for dst, src_line in self.base_callsites:
                src_loc = f'{self.class_interface.name}:{src_line},1'
                self.detailed_callsites.append({'Src': src_loc, 'Dst': dst})


class JavaClassInterface():
    """Wrapper for a General Declaration for java classes"""

    def __init__(self,
                 root: Node,
                 tree_sitter_lang: Language,
                 source_code: JvmSourceCodeFile,
                 parent: Optional['JavaClassInterface'] = None):
        self.root = root
        self.parent = parent
        self.tree_sitter_lang = tree_sitter_lang
        self.parent_source = source_code

        if self.parent:
            self.package = self.parent.name
        else:
            self.package = self.parent_source.package

        # Properties
        self.name: str = ''
        self.class_public = False
        self.class_concrete = True
        self.is_interface = False
        self.methods: list[JavaMethod] = []
        self.inner_classes: list[JavaClassInterface] = []
        self.class_fields: dict[str, str] = {}
        self.super_class = 'Object'
        self.super_interfaces: list[str] = []
        self.constructor_callsites: list[Node] = []

        # Process the class/interface tree
        inner_class_nodes = self._process_node()

        # Process inner classes
        self._process_inner_classes(inner_class_nodes)

        # Add in default constructor if no deinition of constructors
        if not self._has_constructor_defined():
            self.methods.append(JavaMethod(self.root, self, True, True))

    def add_package_to_class_name(self, name: str) -> Optional[str]:
        """Helper for finding a specific class name."""
        if self.name == f'{self.package}.{name.rsplit(".")[-1]}':
            if self.name.endswith(name):
                return self.name

        for inner_class in self.inner_classes:
            return inner_class.add_package_to_class_name(name)

        return None

    def post_process_full_qualified_name(self):
        """Post process the full qualified name for types."""
        # Refine class fields
        for key in self.class_fields:
            self.class_fields[
                key] = self.parent_source.get_full_qualified_name(
                    self.class_fields[key])

        # Refine all methods
        for method in self.methods:
            method.post_process_full_qualified_name()

        # Refine superclass
        self.super_class = self.parent_source.get_full_qualified_name(
            self.super_class)

        # Refine all super interfaces
        self.super_interfaces = [
            self.parent_source.get_full_qualified_name(interface)
            for interface in self.super_interfaces
        ]

    def _process_node(self) -> list[Node]:
        """Internal helper to process the Java classes/interfaces."""
        inner_class_nodes = []

        for child in self.root.children:
            # Process super class
            if child.type == 'superclass':
                for cls in child.children:
                    if cls.type.endswith('type_identifier') and cls.text:
                        self.super_class = cls.text.decode()

            # Process super interfaces
            elif child.type == 'super_interfaces':
                for interfaces in child.children:
                    if interfaces.type != 'type_list':
                        continue

                    type_set = set()
                    for interface in interfaces.children:
                        if (interface.type.endswith('type_identifier')
                                and interface.text):
                            type_set.add(interface.text.decode())
                    self.super_interfaces = list(type_set)

            # Process modifiers
            elif child.type == 'modifiers':
                for modifier in child.children:
                    modi_txt = modifier.text.decode() if modifier.text else ''
                    if modi_txt == 'public':
                        self.class_public = True
                    if modi_txt == 'abstract':
                        self.class_concrete = False

            # Process modifiers for interface
            elif child.type == 'interface':
                self.is_interface = True
                self.class_concrete = False

            # Process name
            elif child.type == 'identifier':
                self.name = child.text.decode() if child.text else ''
                if self.package:
                    self.name = f'{self.package}.{self.name}'

            # Process body
            elif child.type in ['class_body', 'interface_body']:
                for body in child.children:
                    # Process constructors
                    if body.type == 'constructor_declaration':
                        self.methods.append(JavaMethod(body, self, True))

                    # Process methods
                    elif body.type == 'method_declaration':
                        self.methods.append(JavaMethod(body, self))

                    # Process class fields
                    elif body.type == 'field_declaration':
                        field_name = None
                        type_node = body.child_by_field_name('type')
                        if not type_node or not type_node.text:
                            continue

                        field_type = type_node.text.decode()
                        fields = [
                            field for field in body.children
                            if field.type == 'variable_declarator'
                        ]
                        for field in fields:
                            # Process field_name
                            self.constructor_callsites.append(field)
                            name_node = field.child_by_field_name('name')

                        if name_node and name_node.text and field_type:
                            field_name = name_node.text.decode()
                            self.class_fields[field_name] = field_type

                    # Process inner classes or interfaces
                    elif body.type in [
                            'class_declaration', 'interface_declaration'
                    ]:
                        inner_class_nodes.append(body)

        return inner_class_nodes

    def _process_inner_classes(self, inner_class_nodes: list[Node]):
        """Internal helper to recursively process inner classes"""
        for node in inner_class_nodes:
            self.inner_classes.append(
                JavaClassInterface(node, self.tree_sitter_lang,
                                   self.parent_source, self))

    def _has_constructor_defined(self) -> bool:
        """Helper method to determine if any constructor is defined."""
        for method in self.methods:
            if method.is_constructor:
                return True

        return False

    def get_all_methods(self) -> list[JavaMethod]:
        all_methods = self.methods
        for inner_class in self.inner_classes:
            all_methods.extend(inner_class.get_all_methods())

        return all_methods

    def get_entry_method_name(self) -> Optional[str]:
        """Get the entry method name for this class.
        It can be the provided entrypoint or method with
        @FuzzTest annotation."""
        for method in self.get_all_methods():
            if method.is_entry_method:
                return method.name

        return None

    def has_libfuzzer_harness(self) -> bool:
        """Returns whether the source code holds a libfuzzer harness"""
        if any(method.is_entry_method for method in self.get_all_methods()):
            return True

        return False

    def has_method_definition(
            self,
            target_name: str,
            partial_match: bool = False) -> tuple[bool, Optional[JavaMethod]]:
        """Returns if the source file holds a given function definition.
        Also return the matching method object if found."""
        for method in self.get_all_methods():
            method_name = method.name
            if partial_match:
                target_name = target_name.split('(')[0]
                method_name = method_name.split('(')[0]

            if method_name == target_name:
                return True, method

        return False, None


class JvmProject(Project[JvmSourceCodeFile]):
    """Wrapper for doing analysis of a collection of source files."""

    def __init__(self, source_code_files: list[JvmSourceCodeFile]):
        super().__init__(source_code_files)
        self.all_classes = []
        for source_code in self.source_code_files:
            self.all_classes.extend(source_code.classes)

    def dump_module_logic(self,
                          report_name: str,
                          entry_function: str = '',
                          harness_name: str = '',
                          harness_source: str = '',
                          dump_output: bool = True):
        """Dumps the data for the module in full."""
        logger.info('Dumping project-wide logic.')
        report: dict[str, Any] = {'report': 'name'}
        report['sources'] = []
        report['Fuzzer filename'] = harness_source

        all_classes = {}
        project_methods: list[JavaMethod] = []

        # Post process source code files with full qualified names
        # Retrieve full project methods, classes and information
        for source_code in self.source_code_files:
            # Post process source code imports
            source_code.post_process_imports(self.all_classes)

            # Retrieve list of class and post process them
            for cls in source_code.classes:
                cls.post_process_full_qualified_name()
                all_classes[cls.name] = cls

            # Log entry method if provided
            if harness_name and source_code.has_class(harness_name):
                entry_func = source_code.get_entry_method_name(True)
                if entry_func:
                    report['Fuzzing method'] = entry_func

            # Retrieve full proejct methods and information
            methods = source_code.get_all_methods()
            report['sources'].append({
                'source_file': source_code.source_file,
                'function_names': list(methods.keys()),
            })
            project_methods.extend(methods.values())

        # Extract callsites of methods
        for method in project_methods:
            method.extract_callsites(all_classes)

        # Process all project methods
        method_list = []
        for method in project_methods:
            method_dict: dict[str, Any] = {}

            if method.parent_source:
                method_dict[
                    'functionSourceFile'] = method.parent_source.source_file
            else:
                method_dict['functionSourceFile'] = method.class_interface.name

            method_dict['functionName'] = method.name
            method_dict['functionLinenumber'] = method.start_line
            method_dict['functionLinenumberEnd'] = method.end_line
            method_dict['linkageType'] = ''
            method_dict['func_position'] = {
                'start': method.start_line,
                'end': method.end_line
            }
            method_dict['CyclomaticComplexity'] = method.complexity
            method_dict['EdgeCount'] = method_dict['CyclomaticComplexity']
            method_dict['ICount'] = method.icount
            method_dict['argNames'] = method.arg_names
            method_dict['argTypes'] = method.arg_types[:]
            method_dict['argCount'] = len(method_dict['argTypes'])
            method_dict['returnType'] = method.return_type
            method_dict['BranchProfiles'] = []
            method_dict['Callsites'] = method.detailed_callsites
            method_dict['functionUses'] = self.calculate_method_uses(
                method.name, project_methods)
            method_dict['functionDepth'] = self.calculate_method_depth(
                method, project_methods)
            method_dict['constantsTouched'] = []
            method_dict['BBCount'] = 0
            method_dict['signature'] = method.name
            callsites = method.base_callsites
            reached = set()
            for cs_dst, _ in callsites:
                reached.add(cs_dst)
            method_dict['functionsReached'] = list(reached)

            # Handles Java method properties
            java_method_info: dict[str, Any] = {}
            java_method_info['exceptions'] = method.exceptions
            java_method_info[
                'interfaces'] = method.class_interface.super_interfaces[:]
            java_method_info['classFields'] = list(
                method.class_interface.class_fields.values())
            java_method_info['argumentGenericTypes'] = method.arg_types[:]
            java_method_info['returnValueGenericType'] = method.return_type
            java_method_info['superClass'] = method.class_interface.super_class
            java_method_info['needClose'] = False
            java_method_info['static'] = method.static
            java_method_info['public'] = method.public
            java_method_info[
                'classPublic'] = method.class_interface.class_public
            java_method_info['concrete'] = method.concrete
            java_method_info[
                'classConcrete'] = method.class_interface.class_concrete
            java_method_info['javaLibraryMethod'] = False
            java_method_info['classEnum'] = False
            method_dict['JavaMethodInfo'] = java_method_info

            method_list.append(method_dict)

        if method_list:
            report['All functions'] = {}
            report['All functions']['Elements'] = method_list

        if dump_output:
            with open(report_name, 'w', encoding='utf-8') as f:
                f.write(yaml.dump(report))

    def find_source_with_method(self,
                                name: str) -> Optional[JvmSourceCodeFile]:
        """Finds the source code with a given method name."""
        for source_code in self.source_code_files:
            if source_code.has_method_definition(name):
                return source_code

        return None

    def calculate_method_uses(self, target_name: str,
                              all_methods: list[JavaMethod]) -> int:
        """Calculate how many method called the target method."""
        method_use_count = 0
        for method in all_methods:
            found = False
            for callsite in method.base_callsites:
                if callsite[0] == target_name:
                    found = True
                    break
            if found:
                method_use_count += 1

        return method_use_count

    def calculate_method_depth(self, target_method: JavaMethod,
                               all_methods: list[JavaMethod]) -> int:
        """Calculate method depth of the target method."""

        def _recursive_method_depth(method: JavaMethod) -> int:
            callsites = method.base_callsites
            if len(callsites) == 0:
                return 0

            depth = 0
            visited.append(method.name)
            for callsite in callsites:
                target = method_dict.get(callsite[0])
                if callsite[0] in visited:
                    depth = max(depth, 1)
                elif target:
                    depth = max(depth, _recursive_method_depth(target) + 1)
                else:
                    visited.append(callsite[0])

            return depth

        visited: list[str] = []
        method_dict = {method.name: method for method in all_methods}
        method_depth = _recursive_method_depth(target_method)

        return method_depth

    def extract_calltree(self,
                         source_file: str = '',
                         source_code: Optional[JvmSourceCodeFile] = None,
                         function: Optional[str] = None,
                         visited_functions: Optional[set[str]] = None,
                         depth: int = 0,
                         line_number: int = -1,
                         other_props: Optional[dict[str, Any]] = None) -> str:
        """Extracts calltree string of a calltree so that FI core can use it."""
        if not visited_functions:
            visited_functions = set()

        if function and '].' not in function:
            function = None

        if not source_code and function:
            source_code = self.find_source_with_method(function)

        if not function and source_code:
            function = source_code.get_entry_method_name(True)

        if not function:
            return ''

        line_to_print = '  ' * depth
        line_to_print += function
        line_to_print += ' '
        line_to_print += source_file
        line_to_print += ' '
        line_to_print += str(line_number)
        line_to_print += '\n'

        if not source_code:
            return line_to_print

        function_node = source_code.get_method_node(function)
        if not function_node:
            return line_to_print

        callsites = function_node.base_callsites

        if function in visited_functions:
            return line_to_print

        visited_functions.add(function)
        for cs, line in callsites:
            line_to_print += self.extract_calltree(
                source_code.source_file,
                function=cs,
                visited_functions=visited_functions,
                depth=depth + 1,
                line_number=line)

        return line_to_print

    def get_source_codes_with_harnesses(self) -> list[JvmSourceCodeFile]:
        return super().get_source_codes_with_harnesses()

    def get_reachable_functions(
            self,
            source_file: str = '',
            source_code: Optional[JvmSourceCodeFile] = None,
            function: Optional[str] = None,
            visited_functions: Optional[set[str]] = None) -> set[str]:
        """Get a list of reachable functions for a provided function name."""
        if not visited_functions:
            visited_functions = set()

        if not source_code and function:
            source_code = self.find_source_with_method(function)

        if not function and source_code:
            function = source_code.get_entry_method_name(True)

        if source_code and function:
            function_node = source_code.get_method_node(function)
            if not function_node:
                visited_functions.add(function)
                return visited_functions
        else:
            if function:
                visited_functions.add(function)
            return visited_functions

        visited_functions.add(function)
        for cs, _ in function_node.base_callsites:
            if cs in visited_functions:
                continue

            visited_functions = self.get_reachable_functions(
                source_code.source_file,
                function=cs,
                visited_functions=visited_functions)

        return visited_functions


def load_treesitter_trees(source_files: list[str],
                          entrypoint: str,
                          is_log: bool = True) -> JvmProject:
    """Creates treesitter trees for all files in a given list of
    source files."""
    results = []

    for code_file in source_files:
        source_cls = JvmSourceCodeFile('jvm', code_file, entrypoint)
        if is_log:
            if source_cls.has_libfuzzer_harness():
                logger.info('harness: %s', code_file)
        results.append(source_cls)

    return JvmProject(results)


def analyse_source_code(source_content: str) -> JvmSourceCodeFile:
    """Returns a source abstraction based on a single source string."""
    source_code = JvmSourceCodeFile('jvm',
                                    source_file='in-memory string',
                                    source_content=source_content.encode())
    return source_code<|MERGE_RESOLUTION|>--- conflicted
+++ resolved
@@ -760,16 +760,7 @@
                 right, classes)
             self.var_map[var_name] = type_str
             callsites.extend(invoke_callsites)
-<<<<<<< HEAD
         elif stmt.type.endswith('local_variable_declaration'):
-            for vars in stmt.children:
-                if vars.type == 'variable_declarator':
-                    var_name = vars.child_by_field_name('name').text.decode()
-                    value_node = vars.child_by_field_name('value')
-
-                    type, invoke_callsites = self._process_callsites(
-=======
-        elif stmt.type.endswith('local_variable_declarattion'):
             for var_del in stmt.children:
                 if var_del.type == 'variable_declarator':
                     name_node = var_del.child_by_field_name('name')
@@ -779,7 +770,6 @@
 
                     var_name = name_node.text.decode()
                     type_str, invoke_callsites = self._process_callsites(
->>>>>>> 599a58c2
                         value_node, classes)
                     self.var_map[var_name] = type_str
                     callsites.extend(invoke_callsites)
