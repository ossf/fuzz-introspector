# Copyright 2024 Fuzz Introspector Authors
#
# Licensed under the Apache License, Version 2.0 (the "License");
# you may not use this file except in compliance with the License.
# You may obtain a copy of the License at
#
#      http://www.apache.org/licenses/LICENSE-2.0
#
# Unless required by applicable law or agreed to in writing, software
# distributed under the License is distributed on an "AS IS" BASIS,
# WITHOUT WARRANTIES OR CONDITIONS OF ANY KIND, either express or implied.
# See the License for the specific language governing permissions and
# limitations under the License.
#
################################################################################

import os
import pathlib
import logging

from fuzz_introspector.frontends import frontend_c
from fuzz_introspector.frontends import frontend_cpp
from fuzz_introspector.frontends import frontend_go
from fuzz_introspector.frontends import frontend_jvm
from fuzz_introspector.frontends import frontend_rust
from fuzz_introspector.frontends.datatypes import Project

from fuzz_introspector import constants

logger = logging.getLogger(name=__name__)

EXCLUDE_DIRECTORIES = [
    'node_modules', 'aflplusplus', 'honggfuzz', 'inspector', 'libfuzzer',
    'fuzztest', 'target', 'build'
]


def capture_source_files_in_tree(directory_tree: str,
                                 language: str) -> list[str]:
    """Captures source code files in a given directory."""
    language_files = []
    language_extensions = constants.LANGUAGE_EXTENSIONS.get(
        language.lower(), [])

    for dirpath, _, filenames in os.walk(directory_tree):
        # Skip some non project directories
        if any(exclude in dirpath for exclude in EXCLUDE_DIRECTORIES):
            continue

        for filename in filenames:
            if pathlib.Path(filename).suffix in language_extensions:
                language_files.append(os.path.join(dirpath, filename))
    return language_files


def process_c_project(target_dir: str,
                      entrypoint: str,
                      out: str,
                      source_files: list[str],
                      module_only: bool = False,
                      dump_output: bool = True) -> Project:
    """Process a project in C language"""
    # Default entrypoint
    if not entrypoint:
        entrypoint = 'LLVMFuzzerTestOneInput'

    logger.info('Going C route')
    logger.info('Found %d files to include in analysis', len(source_files))
    logger.info('Loading tree-sitter trees and create base project')
    project = frontend_c.load_treesitter_trees(source_files)

    # We may not need to do this, but will do it while refactoring into
    # the new frontends.
    if not project.get_source_codes_with_harnesses():
        target = os.path.join(out, 'fuzzerLogFile-0.data.yaml')
        project.dump_module_logic(target, 'no-harness-in-project', '',
                                  target_dir, dump_output)

        with open(os.path.join(out, 'fuzzerLogFile-0.data'), 'w') as f:
            f.write("Call tree\n")
            f.write("====================================")

    if module_only:
        idx = 1
        target = os.path.join(out, 'report.yaml')
        project.dump_module_logic(target, harness_source=target_dir)

    if entrypoint != 'LLVMFuzzerTestOneInput':
        calltree_source = project.get_source_code_with_target(entrypoint)
        if calltree_source:
            calltree = project.extract_calltree(source_code=calltree_source,
                                                function=entrypoint)
            with open(os.path.join(out, 'targetCalltree.txt'), 'w') as f:
                f.write("Call tree\n")
                f.write(calltree)
                f.write("====================================")
    else:
        for idx, harness in enumerate(
                project.get_source_codes_with_harnesses()):

            target = os.path.join(out, f'fuzzerLogFile-{idx}.data.yaml')
            project.dump_module_logic(target, 'LLVMFuzzerTestOneInput', '',
                                      harness.source_file, dump_output)

            logger.info('Extracting calltree for %s', harness.source_file)
            calltree = project.extract_calltree(source_code=harness,
                                                function=entrypoint)
            with open(os.path.join(out, 'fuzzerLogFile-%d.data' % (idx)),
                      'w',
                      encoding='utf-8') as f:
                f.write("Call tree\n")
                f.write(calltree)
                f.write("====================================")

    return project


def analyse_folder(language: str = '',
                   directory: str = '',
                   entrypoint: str = '',
                   out='',
                   module_only=False,
                   dump_output=True) -> Project:
    """Runs a full frontend analysis on a given directory"""

    # Extract source files for target language
    source_files = capture_source_files_in_tree(directory, language)
    logger.info('Found %d files to include in analysis', len(source_files))

    if language == constants.LANGUAGES.C:
        project = process_c_project(directory,
                                    entrypoint,
                                    out,
                                    source_files,
                                    module_only,
                                    dump_output=dump_output)
    else:
        # Process for different language
<<<<<<< HEAD
        if language.lower() in ['cpp', 'c++']:
            logger.info('Going C++ route')
            logger.info('Loading tree-sitter trees')
            if not entrypoint:
                entrypoint = 'LLVMFuzzerTestOneInput'
            project = frontend_cpp.load_treesitter_trees(source_files)
        elif language == 'go':
            logger.info('Going Go route')
            logger.info('Loading tree-sitter trees and create base project')
            project = frontend_go.load_treesitter_trees(source_files)
        elif language == 'jvm':
            logger.info('Going JVM route')
            logger.info('Loading tree-sitter trees and create base project')
            if not entrypoint:
                entrypoint = 'fuzzerTestOneInput'
            project = frontend_jvm.load_treesitter_trees(
                source_files, entrypoint)
        elif language == 'rust':
            logger.info('Going Rust route')
            logger.info('Loading tree-sitter trees and create base project')
            project = frontend_rust.load_treesitter_trees(source_files)
=======
        if language == constants.LANGUAGES.CPP:
            project = process_cpp_project(entrypoint,
                                          out,
                                          source_files,
                                          dump_output=dump_output)
        elif language == constants.LANGUAGES.GO:
            project = process_go_project(out,
                                         source_files,
                                         dump_output=dump_output)
        elif language == constants.LANGUAGES.JAVA:
            project = process_jvm_project(entrypoint,
                                          out,
                                          source_files,
                                          dump_output=dump_output)
        elif language == constants.LANGUAGES.RUST:
            project = process_rust_project(out,
                                           source_files,
                                           dump_output=dump_output)
>>>>>>> 71b4ee55
        else:
            logger.error('Unsupported language: %s', language)
            return Project([])

        # Process calltree and method data
        for harness in project.get_source_codes_with_harnesses():
            if language == 'go':
                entry_function = harness.get_entry_function_name()
            else:
                entry_function = entrypoint

            harness_name = harness.source_file.split('/')[-1].split('.')[0]

            # Functions/Methods data
            logger.info(f'Dump methods for {harness_name}')
            target = os.path.join(out,
                                  f'fuzzerLogFile-{harness_name}.data.yaml')
            project.dump_module_logic(target,
                                      entry_function=entry_function,
                                      harness_name=harness_name,
                                      harness_source=harness.source_file,
                                      dump_output=dump_output)

            # Calltree
            logger.info(f'Extracting calltree for {harness_name}')
            calltree = project.extract_calltree(harness.source_file, harness,
                                                entry_function)
            if dump_output:
                target = os.path.join(out,
                                      f'fuzzerLogFile-{harness_name}.data')
                with open(target, 'w', encoding='utf-8') as f:
                    f.write(f'Call tree\n{calltree}')

    return project<|MERGE_RESOLUTION|>--- conflicted
+++ resolved
@@ -136,48 +136,27 @@
                                     dump_output=dump_output)
     else:
         # Process for different language
-<<<<<<< HEAD
-        if language.lower() in ['cpp', 'c++']:
+        if language == constants.LANGUAGES.CPP:
             logger.info('Going C++ route')
             logger.info('Loading tree-sitter trees')
             if not entrypoint:
                 entrypoint = 'LLVMFuzzerTestOneInput'
             project = frontend_cpp.load_treesitter_trees(source_files)
-        elif language == 'go':
+        elif language == constants.LANGUAGES.GO:
             logger.info('Going Go route')
             logger.info('Loading tree-sitter trees and create base project')
             project = frontend_go.load_treesitter_trees(source_files)
-        elif language == 'jvm':
+        elif language == constants.LANGUAGES.JAVA:
             logger.info('Going JVM route')
             logger.info('Loading tree-sitter trees and create base project')
             if not entrypoint:
                 entrypoint = 'fuzzerTestOneInput'
             project = frontend_jvm.load_treesitter_trees(
                 source_files, entrypoint)
-        elif language == 'rust':
+        elif language == constants.LANGUAGES.RUST:
             logger.info('Going Rust route')
             logger.info('Loading tree-sitter trees and create base project')
             project = frontend_rust.load_treesitter_trees(source_files)
-=======
-        if language == constants.LANGUAGES.CPP:
-            project = process_cpp_project(entrypoint,
-                                          out,
-                                          source_files,
-                                          dump_output=dump_output)
-        elif language == constants.LANGUAGES.GO:
-            project = process_go_project(out,
-                                         source_files,
-                                         dump_output=dump_output)
-        elif language == constants.LANGUAGES.JAVA:
-            project = process_jvm_project(entrypoint,
-                                          out,
-                                          source_files,
-                                          dump_output=dump_output)
-        elif language == constants.LANGUAGES.RUST:
-            project = process_rust_project(out,
-                                           source_files,
-                                           dump_output=dump_output)
->>>>>>> 71b4ee55
         else:
             logger.error('Unsupported language: %s', language)
             return Project([])
