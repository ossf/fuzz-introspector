# Copyright 2021 Fuzz Introspector Authors
#
# Licensed under the Apache License, Version 2.0 (the "License");
# you may not use this file except in compliance with the License.
# You may obtain a copy of the License at
#
#      http://www.apache.org/licenses/LICENSE-2.0
#
# Unless required by applicable law or agreed to in writing, software
# distributed under the License is distributed on an "AS IS" BASIS,
# WITHOUT WARRANTIES OR CONDITIONS OF ANY KIND, either express or implied.
# See the License for the specific language governing permissions and
# limitations under the License.
""" Utility functions """

import cxxfilt
import rust_demangler
import logging
import json
import os
import re
import shutil
import yaml

from typing import (
    Any,
    List,
    Dict,
    Optional,
    Set,
    Tuple,
)

from fuzz_introspector import constants

logger = logging.getLogger(name=__name__)


def longest_common_prefix(strs: List[str]) -> str:
    """
    Dummy wrapper function for os.path.commonpath(paths: List[str]) -> str
    Keeping for backward compactibility
    """
    try:
        return os.path.commonpath(strs)
    except ValueError:
        return '/'


def normalise_str(s1: str) -> str:
    return s1.replace("\t", "").replace("\r", "").replace("\n",
                                                          "").replace(" ", "")


def safe_decode(data) -> Optional[str]:
    try:
        return data.decode()
    except Exception:
        None
    try:
        return data.decode('unicode-escape')
    except Exception:
        None
    return None


def get_all_files_in_tree_with_regex(basedir: str,
                                     regex_str: str) -> List[str]:
    """
    Returns a list of paths such that each path is to a file with
    the provided suffix. Walks the entire tree of basedir.
    """
    r = re.compile(regex_str)
    data_files = []
    for root, dirs, files in os.walk(basedir):
        for f in files:
            if r.match(f):
                data_files.append(os.path.join(root, f))
    return data_files


def data_file_read_yaml(filename: str) -> Optional[Dict[Any, Any]]:
    """
    Reads a file as a yaml file. This is used to load data
    from fuzz-introspectors compiler plugin output.
    """
    if filename == "":
        return None
    if not os.path.isfile(filename):
        return None

    try:
        yaml.SafeLoader = yaml.CSafeLoader  # type: ignore[assignment, misc]
        logger.info("Set base loader to use CSafeLoader")
    except Exception:
        logger.info("Could not set CSafeLoader as base loader")

    try:
        with open(filename, 'r') as stream:
            data_dict: Dict[Any, Any] = yaml.safe_load(stream)
            logger.info("Loaded single yaml module")
            return data_dict
    except Exception:
        # YAML library does not completely wrap exceptions, so unless
        # we catch all exceptions here we might end up in a crashing state.
        # This likely fails as the LLVM frontend now is putting multiple docs in
        # same yaml file. See commit 737ba72.
        pass

    # Try loading multiple yaml files in the fuzz introspector format
    # We need this because we have different formats for each language.
    logger.info("Trying to load multiple file formats together.")
    try:
        with open(filename, 'r') as yaml_f:
            data = yaml_f.read()
            docs = yaml.safe_load_all(data)
    except Exception as e:
        # YAML library does not completely wrap exceptions, so unless
        # we catch all exceptions here we might end up in a crashing state.
        logger.info("Failed loading YAML: " + str(e))
        return None

    content = dict()
    try:
        for doc in docs:
            if not doc or not isinstance(doc, dict):
                return None
            if "Fuzzer filename" in doc and "Fuzzer filename" not in content:
                content["Fuzzer filename"] = doc["Fuzzer filename"]
            if "All functions" in doc:
                if "All functions" not in content:
                    content['All functions'] = doc['All functions']
                else:
                    content['All functions']['Elements'].extend(
                        doc['All functions']['Elements'])
    except Exception as e:
        # YAML library does not completely wrap exceptions, so unless
        # we catch all exceptions here we might end up in a crashing state.
        logger.info("Failed loading YAML: " + str(e))
        return None

    if "Fuzzer filename" not in content:
        return None
    if "All functions" not in content:
        return None
    return content


def demangle_cpp_func(funcname: str) -> str:
    try:
        demangled: str = cxxfilt.demangle(funcname.replace(" ", ""))
        return demangled
    except Exception:
        return funcname


def demangle_rust_func(funcname: str) -> str:
    # Ignore all non-mangled rust function names
    # All mangled rust function names started with _R
    if not funcname.startswith("_R"):
        return funcname

    try:
        demangled: str = rust_demangler.demangle(funcname.replace(" ", ""))
        demangled = demangled.replace('<', '').replace('>', '')
        return demangled
    except Exception:
        return funcname


def demangle_jvm_func(package: str, funcname: str) -> str:
    """Add package class name to uniquly identify jvm functons"""
    if funcname.startswith("["):
        return funcname
    else:
        return "[%s].%s" % (package, funcname)


def remove_jvm_generics(funcname: str) -> str:
    """Remove generic arguments from the full jvm method name."""
    pattern = r'<[\s.,a-zA-Z0-9]+>|\\u003C[\s.,a-zA-Z0-9]+\\u003E'
    return re.sub(pattern, '', funcname)


def scan_executables_for_fuzz_introspector_logs(
        exec_dir: str) -> List[Dict[str, str]]:
    """Finds all executables containing fuzzerLogFile string

    Args:
        exec_dir: Directory in which to search for executables.

    Returns:
        A list of dictionaries where each dictionary contains data about
        an executable that contains fuzzerLogFile string.
    """
    if not os.path.isdir(exec_dir):
        return []

    # Find all executables
    executable_files = []
    for f in os.listdir(exec_dir):
        full_path = os.path.join(exec_dir, f)
        if os.access(full_path, os.X_OK) and os.path.isfile(full_path):
            logger.info("File: %s is executable" % full_path)
            executable_files.append(full_path)

    # Filter all executables containing "fuzzerLogFile" string
    executable_to_fuzz_reports = []
    text_pattern = re.compile("[A-Za-z0-9_-]{10,}")
    for executable_path in executable_files:
        with open(executable_path, "rb") as fp:
            all_ascii_data = fp.read().decode('ascii', 'ignore')

        # Check if file contains fuzzerLogFile string
        for re_match in text_pattern.finditer(all_ascii_data):
            found_str = re_match.group(0)
            if "fuzzerLogFile" not in found_str:
                continue
            logger.info("Found match %s" % found_str)
            executable_to_fuzz_reports.append({
                'executable_path': executable_path,
                'fuzzer_log_file': found_str
            })
            # Break when a string is found to avoid scanning the whole binary.
            break

    return executable_to_fuzz_reports


def approximate_python_coverage_files_list(
        src1: str,
        possible_targets: List[Tuple[str, str]],
        resolve_inits=False) -> Optional[str]:
    # Remove prefixed .....
    src1 = src1.lstrip(".")

    # Generate list of potential candidates
    possible_candidates = []
    possible_init_candidates = []
    splits = src1.split(".")
    curr_str = ""
    for s2 in splits:
        curr_str = curr_str + s2
        possible_candidates.append(curr_str + ".py")
        possible_init_candidates.append(curr_str + "/__init__.py")
        curr_str = curr_str + "/"
    logger.debug("[%s] -- Created init candidates: %s" %
                 (src1, str(possible_init_candidates)))

    # Start from backwards to find te longest possible candidate
    for candidate in reversed(possible_candidates):
        for fl, src2 in possible_targets:
            if src2.endswith(candidate):
                # ensure the entire filename is matched in the event of not slashes
                if "/" not in candidate:
                    if not src2.split("/")[-1] == candidate:
                        continue
                logger.debug("Found target: %s" % (candidate))
                return fl

    # Will only get to hear if none of the above candidates matched. This
    # means the match is either in an __init__.py file or there is no match.
    if resolve_inits:
        for init_candidate in reversed(possible_init_candidates):
            for fl, src2 in possible_targets:
                if src2.endswith(init_candidate):
                    # ensure the entire filename is matched in the event of not slashes
                    if "/" not in init_candidate:
                        if not src2.split("/")[-1] == init_candidate:
                            continue
                    logger.debug("Found target: %s" % (init_candidate))
                    return fl
    logger.debug("Could not find target")
    return None


def get_target_coverage_url(coverage_url: str, target_name: str,
                            target_lang: str) -> str:
    """
    This function changes overall coverage URL to per-target coverage URL. Like:
        https://storage.googleapis.com/oss-fuzz-coverage/<project>/reports/<report-date>/linux
        to
        https://storage.googleapis.com/oss-fuzz-coverage/<project>/reports-by-target/<report-date>/<target-name>/linux
    """
    logger.info(f"Extracting coverage for {coverage_url} -- {target_name}")
    if os.environ.get('FUZZ_INTROSPECTOR'):
        if target_lang == "c-cpp":
            return coverage_url.replace("reports",
                                        "reports-by-target").replace(
                                            "/linux", f"/{target_name}/linux")
        elif target_lang == "python":
            # TODO ADD python coverage link
            return coverage_url
        elif target_lang == "jvm":
            # TODO Add jvm coverage link
            return coverage_url
    # (TODO) This is temporary for local runs.
    return coverage_url


def load_func_names(input_list: List[str],
                    check_for_blocking: bool = True) -> List[str]:
    """
    Takes a list of function names (typically from llvm profile)
    and makes sure the output names are demangled.
    """
    loaded = []
    for reached in input_list:
        if (check_for_blocking
                and constants.BLOCKLISTED_FUNCTION_NAMES.match(reached)):
            continue
        loaded.append(demangle_rust_func(demangle_cpp_func(reached)))
    return loaded


def resolve_coverage_link(cov_url: str, source_file: str, lineno: int,
                          function_name: str, target_lang: str) -> str:
    """Resolves link to HTML coverage report"""
    result = "#"
    if (target_lang == "c-cpp" or target_lang == "rust"):
        result = source_file + ".html#L" + str(lineno)
    elif (target_lang == "python"):
        """Resolves link to HTML coverage report for Python targets"""
        # Temporarily for debugging purposes. TODO: David remove this later
        # Find the html_status.json file. This is a file generated by the Python
        # coverate utility and contains mappings from source to html file. We
        # need this mapping in order to create links from the data extracted
        # during AST analysis, as there we only have the source code.
        html_summaries = get_all_files_in_tree_with_regex(
            ".", ".*html_status.json$")
        logger.debug(str(html_summaries))
        if len(html_summaries) > 0:
            html_idx = html_summaries[0]
            with open(html_idx, "r") as jf:
                data = json.load(jf)
            possible_targets = []
            for fl in data['files']:
                possible_targets.append(
                    (fl, data['files'][fl]['index']['relative_filename']))

            found_target = approximate_python_coverage_files_list(
                function_name, possible_targets, True)
            if found_target is not None:
                result = found_target + ".html" + "#t" + str(lineno)
        else:
            logger.info("Could not find any html_status.json file")
    elif (target_lang == "jvm"):
        """Resolves link to HTML coverage report for JVM targets"""
        # Handle source class for jvm
        if ("." in source_file):
            # Source file has package, change package.class to package/class
            source_file = os.sep.join(source_file.rsplit(".", 1))
        else:
            # Source file has no package, add in default package
            source_file = os.path.join("default", source_file)

        # Handle subclass definition in the same source file
        source_file = source_file.split("$")[0]

        result = source_file + ".java.html#L" + str(lineno)
    else:
        logger.info("Unsupported language for coverage link resolve")

    if result != "#":
        result = cov_url.rstrip("/") + "/" + result.lstrip("/")

    return result


def group_path_list_by_target(list: List[List[Any]]) -> Dict[Any, List[Any]]:
    """
    Group path list items by path target which is
    the last itme of each list.
    """
    result_dict: Dict[Any, List[Any]] = {}
    for item in list:
        if len(item) == 0:
            continue
        if item[-1] in result_dict.keys():
            item_list = result_dict[item[-1]]
        else:
            item_list = []

        item_list.append(item)
        result_dict[item[-1]] = item_list

    return result_dict


def check_coverage_link_existence(link: str) -> bool:
    link = link.split("#")[0]
    if link.startswith("/"):
        link = link[1:]
    return os.path.exists(link) and os.path.isfile(link)


def _find_all_source_path(extension: str) -> Set[str]:
    """Search the $OUT/$SRC directory to find paths of all Java source files."""
    # Use set to avoid duplication
    source_path_list = set()

    # Retrieve $OUT and $SRC from environment variables
    out_dir = os.environ.get('OUT', None)
    src_dir = os.environ.get('SRC', None)
    logger.info(f'{out_dir}/{src_dir}')
    if out_dir and src_dir:
        # OSS-Fuzz store the source code in $OUT/$SRC directory
        path_to_search = os.path.join(out_dir, src_dir)
        if os.path.isdir(path_to_search):
            # Confirm that the source directory does exist
            for root, dirs, files in os.walk(path_to_search):
                if '/.' in root:
                    # Skipping hidden directory
                    continue
                for file in files:
                    if file.endswith(extension):
                        source_path_list.add(os.path.join(root, file))

    return source_path_list


def _copy_java_source_files(required_class_list: List[str]):
    """Copy the needed java source files."""
    logger.info(
        f'Copying java source files to {constants.SAVED_SOURCE_FOLDER}')

    count = 0
    java_source_path_set = _find_all_source_path('.java')

    copied_source_path_list = []
    for required_class in set(required_class_list):
        # Remove inner class name
        required_file = required_class.split('$', 1)[0]

        # Transform class name to java source file name
        if not required_file.endswith('.java'):
            required_file = f'{required_file.replace(".", "/")}.java'

        for java_source_path in java_source_path_set:
            if java_source_path.endswith(required_file):
                # Source file for the target class found. Copy it to the
                # SAVED_SOURCE_FOLDER while preserving package directories
                # of the target source file.
                dst = os.path.join(constants.SAVED_SOURCE_FOLDER,
                                   required_file)
                if os.path.isfile(dst):
                    # Skip duplicate files
                    continue
                os.makedirs(os.path.dirname(dst), exist_ok=True)
                shutil.copy(java_source_path, dst)
                count += 1
                copied_source_path_list.append(required_file)
                break

    # Store a list of existing source file paths for reference
    with open(os.path.join(constants.SAVED_SOURCE_FOLDER, 'index.json'),
              'w') as f:
        f.write(json.dumps(copied_source_path_list))

    logger.info(
        f'Copied {count} java source files to {constants.SAVED_SOURCE_FOLDER}')


def _copy_python_source_files():
    """Copy the needed python source files."""
    logger.info(
        f'Copying python source files to {constants.SAVED_SOURCE_FOLDER}')

    count = 0
    python_source_path_set = _find_all_source_path('.py')
    os.makedirs(constants.SAVED_SOURCE_FOLDER, exist_ok=True)

    copied_source_path_list = []
    for python_source_path in python_source_path_set:
        filename = os.path.basename(python_source_path)
        dst = os.path.join(constants.SAVED_SOURCE_FOLDER, filename)

        if os.path.isfile(dst):
            # Skip duplicate files
            continue

        shutil.copy(python_source_path, dst)
        count += 1
        copied_source_path_list.append(filename)

    # Store a list of existing source file paths for reference
    with open(os.path.join(constants.SAVED_SOURCE_FOLDER, 'index.json'),
              'w') as f:
        f.write(json.dumps(copied_source_path_list))

    logger.info(
        f'Copied {count} python source files to {constants.SAVED_SOURCE_FOLDER}'
    )


def copy_source_files(required_class_list: List[str], language: str):
    """Copy the needed source files for different project.
    Currently only support Python and Java projects."""

    if language == 'jvm':
        _copy_java_source_files(required_class_list)
    elif language == 'python':
        _copy_python_source_files()
    else:
        logger.warning(
            f'Language: {language} not support. Skipping source file copy.')


<<<<<<< HEAD
def locate_rust_fuzz_key(funcname: str, map: Dict[str, Any]) -> Optional[str]:
    """Helper method for locating rust fuzz key with missing crate information."""

    while funcname:
        match = next((key for key in map if key.endswith(funcname)), None)
=======
def locate_rust_fuzz_key(
        funcname: str, covmap: Dict[str, List[Tuple[int,
                                                    int]]]) -> Optional[str]:
    """Helper method for locating rust fuzz key with missing crate information."""

    while funcname:
        match = next((key for key in covmap if key.endswith(funcname)), None)
>>>>>>> 6901f1cf
        # Ensure the matched key contains crate information which is unique for rust
        if match and "::" in match:
            return match

        if '::' in funcname:
            funcname = funcname.split('::', 1)[1]
        else:
            break

<<<<<<< HEAD
    return None


def locate_rust_fuzz_item(funcname: str, item_list: List[str]) -> Optional[str]:
    """Helper method for locating str item with missing crate information."""

    if funcname in item_list:
        return funcname

    while funcname:
        for item in item_list:
            if item.endswith(funcname) and "::" in item:
                return item

        if '::' in funcname:
            funcname = funcname.split('::', 1)[1]
        else:
            break

=======
>>>>>>> 6901f1cf
    return None<|MERGE_RESOLUTION|>--- conflicted
+++ resolved
@@ -506,21 +506,11 @@
             f'Language: {language} not support. Skipping source file copy.')
 
 
-<<<<<<< HEAD
 def locate_rust_fuzz_key(funcname: str, map: Dict[str, Any]) -> Optional[str]:
     """Helper method for locating rust fuzz key with missing crate information."""
 
     while funcname:
         match = next((key for key in map if key.endswith(funcname)), None)
-=======
-def locate_rust_fuzz_key(
-        funcname: str, covmap: Dict[str, List[Tuple[int,
-                                                    int]]]) -> Optional[str]:
-    """Helper method for locating rust fuzz key with missing crate information."""
-
-    while funcname:
-        match = next((key for key in covmap if key.endswith(funcname)), None)
->>>>>>> 6901f1cf
         # Ensure the matched key contains crate information which is unique for rust
         if match and "::" in match:
             return match
@@ -530,7 +520,6 @@
         else:
             break
 
-<<<<<<< HEAD
     return None
 
 
@@ -550,6 +539,4 @@
         else:
             break
 
-=======
->>>>>>> 6901f1cf
     return None