--- conflicted
+++ resolved
@@ -67,12 +67,8 @@
 def extract_all_callsites(
         calltree: Optional[CalltreeCallsite]) -> List[CalltreeCallsite]:
     if calltree is None:
-<<<<<<< HEAD
-        raise CalltreeError("Calltree is None")
-=======
         logger.error("Trying to extract from a None calltree")
         return []
->>>>>>> dc349973
 
     cs_list: List[CalltreeCallsite] = []
     extract_all_callsites_recursive(calltree, cs_list)
