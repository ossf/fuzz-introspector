# Copyright 2022 Fuzz Introspector Authors
#
# Licensed under the Apache License, Version 2.0 (the "License");
# you may not use this file except in compliance with the License.
# You may obtain a copy of the License at
#
#      http://www.apache.org/licenses/LICENSE-2.0
#
# Unless required by applicable law or agreed to in writing, software
# distributed under the License is distributed on an "AS IS" BASIS,
# WITHOUT WARRANTIES OR CONDITIONS OF ANY KIND, either express or implied.
# See the License for the specific language governing permissions and
# limitations under the License.
"""Module for handling code coverage reports"""

import os
import logging

from typing import (
    Dict,
    List,
    Optional,
    Tuple,
)

from fuzz_introspector import utils

logger = logging.getLogger(name=__name__)


class CoverageProfile:
    """Stores and handles a runtime coverage data.

    :ivar Dict[str, List[Tuple[int, int]]] covmap:  Dictionary of string to
        list of tuples of ints. The tuples correspond to line number and
        hitcount. The string can have multiple meanings depending on the
        language being handled. For C/C++ it corresponds to functions,
        and for Python it correspond to source code files.

        If the key is file paths then `set_type` returns "file".

    :ivar Dict[str, List[Tuple[int, int]]] file_map: Dictionary holding
        mappings between source code files and line numbers and hitcounts.

    :ivar Dict[str, Tuple[int, int]] branch_cov_map: Dictionary to collect
        the branch coverage info in the form of current_func:line_number as
        the key and true_hit and false_hit as a tuple value.
    """
    def __init__(self) -> None:
        self.covmap: Dict[str, List[Tuple[int, int]]] = dict()
        self.file_map: Dict[str, List[Tuple[int, int]]] = dict()
        self.branch_cov_map: Dict[str, Tuple[int, int]] = dict()
        self._cov_type = ""
        self.coverage_files: List[str] = []
        self.dual_file_map: Dict[str, Dict[str, List[int]]] = dict()

    def set_type(self, cov_type: str) -> None:
        self._cov_type = cov_type

    def get_type(self) -> str:
        return self._cov_type

    def is_type_set(self) -> bool:
        return self._cov_type != ""

    def is_file_lineno_hit(
        self,
        target_file: str,
        lineno: int,
        resolve_name: bool = False
    ) -> bool:
        """Checks if a given linenumber in a file is hit.

        :param target_file: file to inspect
        :type target_file: str

        :param lineno: line number in the file
        :type lineno: int

        :param resolve_name: whether to normalise name. This is only used
            for Python code coverage where the filename being tracked is
            extracted from a pyinstaller executable.
        :type resolve_name: bool

        :rtype: bool
        :returns: `True` if lineno is covered in the given soruce file. `False`
            otherwise.
        """
        logger.info(f"In generic hit -- {str(target_file)}")
        if self.get_type() != "file":
            logger.info("Failed to check hit")
            return False

        logger.debug("File type")
        target_key = target_file
        # Resolve name if required. This is needed to normalise filenames.
        if resolve_name:
            splits = target_file.split(".")
            potentials = []
            curr = ""
            found_key = ""
            for s2 in splits:
                curr += s2
                potentials.append(curr + ".py")
                curr += "/"
            logger.debug(f"Potentials: {str(potentials)}")
            for potential_key in self.file_map:
                logger.debug(f"Scanning {str(potential_key)}")
                for p in potentials:
                    if potential_key.endswith(p):
                        found_key = potential_key
                        break
            logger.debug(f"Found key: {str(found_key)}")
            if found_key == "":
                logger.debug("Could not find key")
                return False
            target_key = found_key

        # Return False if file is not in file_map
        if target_key not in self.file_map:
            logger.debug("Target key is not in file_map")
            return False

        # Return True if lineno is in the relevant filemap value.
        if lineno in self.file_map[target_key]:
            logger.debug("Success")
            return True

        # Check if "fuzz" is in the filename. This is a hack in python coverage
        if "fuzz" in target_key:
            logger.debug("Checking adjustment")
            # 11 in the below code reflects the size of the coverage stub added here:
            # https://github.com/google/oss-fuzz/blob/360b484fa0f026c0dea44c62897519c6c99127cc/infra/base-images/base-builder/compile_python_fuzzer#L29-L40  # noqa: E501
            if lineno + 11 in self.file_map[target_key]:
                logger.debug("Success with line number adjustment")
                return True

        return False

    def is_func_hit(self, funcname: str) -> bool:
        """Returs whether a function is hit"""
        _, lines_hit = self.get_hit_summary(funcname)
        if lines_hit is not None and lines_hit > 0:
            return True
        return False

    def get_hit_details(self, funcname: str) -> List[Tuple[int, int]]:
        """Returns details of code coverage for a given function.

        This should only be used for coverage profiles that are non-file type.

        :param funcname: Function name to lookup.
        :type funcname: str

        :rtype: List[Tuple[int, int]]
        :returns: List of pairs where the first element is the source code
            linenumber and the second element is the amount of times that line
            was covered.
        """
        logger.debug(f"Getting coverage of {funcname}")
        fuzz_key = None
        if funcname in self.covmap:
            fuzz_key = funcname
        elif utils.demangle_cpp_func(funcname) in self.covmap:
            fuzz_key = utils.demangle_cpp_func(funcname)
        elif utils.normalise_str(funcname) in self.covmap:
            fuzz_key = utils.normalise_str(funcname)

        if fuzz_key is None or fuzz_key not in self.covmap:
            return []

        return self.covmap[fuzz_key]

    def _python_ast_funcname_to_cov_file(
        self,
        function_name
    ) -> Optional[str]:
        function_name = function_name.replace("......", "")

        target_file = function_name

        # Resolve name if required. This is needed to normalise filenames.
        logger.debug("Resolving name")
        splits = target_file.split(".")
        potentials = []
        curr = ""
        found_key = ""
        for s2 in splits:
            curr += s2
            potentials.append(curr + ".py")
            curr += "/"
        logger.debug(f"Potentials: {str(potentials)}")
        for potential_key in self.file_map:
            logger.debug(f"Scanning {str(potential_key)}")
            for p in potentials:
                if potential_key.endswith(p):
                    found_key = potential_key
                    break
        logger.debug(f"Found key: {str(found_key)}")
        if found_key == "":
            logger.debug("Could not find key")
            return None

        target_key = found_key

        return target_key

    def _retrieve_func_line(
        self,
        file_and_function_mappings,
    ) -> Dict[str, List[Tuple[str, int, int]]]:
        # Sort function and lines numbers for each coverage file.
        # Store in function_internals.
        logger.debug("Geting function start and end line")
        function_internals: Dict[str, List[Tuple[str, int, int]]] = dict()
        for cov_file, function_specs in file_and_function_mappings.items():
            # Sort by line number
            sorted_func_specs = list(sorted(function_specs, key=lambda x: x[1]))

            function_internals[cov_file] = []
            for i in range(len(sorted_func_specs)):
                fname, fstart = sorted_func_specs[i]

                # Get next function lineno to identify boundary
                if i < len(sorted_func_specs) - 1:
                    fnext_name, fnext_start = sorted_func_specs[i + 1]
                    function_internals[cov_file].append(
                        (fname, fstart, fnext_start - 1)
                    )
                else:
                    # Last function identified by end lineno being -1
                    function_internals[cov_file].append((fname, fstart, -1))

        return function_internals

    def _map_func_covmap(
        self,
        function_internals,
    ) -> None:
        for filename in function_internals:
            logger.debug(f"Filename: {filename}")
            for fname, fstart, fend in function_internals[filename]:
                logger.debug(f"--- {fname} ::: {fstart} ::: {fend}")

                if fname not in self.covmap:
                    # Fail safe
                    self.covmap[fname] = []

                # If we have the file in dual_file_map identify the
                # executed vs non-executed lines and store in covmap.
                if filename not in self.dual_file_map:
                    continue

                # Create the covmap
                for exec_line in self.dual_file_map[filename]['executed_lines']:
<<<<<<< HEAD
                    if (exec_line > fstart) and (exec_line < fend or fend == -1):
                        logger.debug(f"E: {exec_line}")
                        self.covmap[fname].append((exec_line, 1000))
                for non_exec_line in self.dual_file_map[filename]['missing_lines']:
                    if (non_exec_line > fstart) and (non_exec_line < fend or fend == -1):
=======
                    if exec_line > fstart and (exec_line < fend or fend == -1):
                        logger.debug(f"E: {exec_line}")
                        self.covmap[fname].append((exec_line, 1000))
                for non_exec_line in self.dual_file_map[filename]['missing_lines']:
                    if non_exec_line > fstart and (non_exec_line < fend or fend == -1):
>>>>>>> f08804e7
                        logger.debug(f"N: {non_exec_line}")
                        self.covmap[fname].append((non_exec_line, 0))


    def correlate_python_functions_with_coverage(
        self,
        function_list,
    ) -> None:

        logger.info("Correlating")
        # For each function identified in the ast identify the file
        # where it resides in with respect to the filepaths from the
        # coverage collection. Store this including the linumber
        # of the function definition.
        file_and_function_mappings: Dict[str, List[Tuple[str, int]]] = dict()
        for func_key in function_list:
            func = function_list[func_key]
            function_name = func.function_name
            function_line = func.function_linenumber

            logger.debug(f"Correlated init: {function_name} ---- {function_line}")
            cov_file = self._python_ast_funcname_to_cov_file(function_name)
            if cov_file is None:
                continue

            # Return False if file is not in file_map
            if cov_file not in self.file_map:
                logger.debug("Target key is not in file_map")
                continue

            if cov_file not in file_and_function_mappings:
                file_and_function_mappings[cov_file] = []

            file_and_function_mappings[cov_file].append(
                (function_name, function_line)
            )

        # Sort and retrieve line range of all functions
        function_internals = self.retrieve_func_line(file_and_function_mappings)

        # Map the source codes of each line with coverage information.
        # Store the result in covmap to be compatible with other languages.
        self._map_func_covmap(function_internals)

        return

    def correlate_jvm_method_with_coverage(
        self,
        function_list,
    ) -> None:
        logger.debug("Correlating JVM")

        file_and_function_mappings: Dict[str, List[Tuple[str, int]]] = dict()
        for (func_key, func) in function_list.items():
            function_name = func.function_name
            function_line = func.function_linenumber
            class_name = func.function_source_file
            logger.debug(f"Correlated init: {class_name} ---- {function_name} ---- {function_line}")

            if class_name not in self.file_map:
                logger.debug("Fail to find matching class")
                continue

            if class_name not in file_and_function_mappings:
                file_and_function_mappings[class_name] = []

            file_and_function_mappings[class_name].append(
                (function_name, function_line)
            )

        # Sort and retrieve line range of all functions
        function_internals = self.retrieve_func_line(file_and_function_mappings)

        # Map the source codes of each line with coverage information.
        # Store the result in covmap to be compatible with other languages.
        self._map_func_covmap(function_internals)

        return

    def get_hit_summary(
        self,
        funcname: str
    ) -> Tuple[Optional[int], Optional[int]]:
        """Returns the hit summary of a give function.

        This should only be used for coverage profiles that are non-file type.

        :param funcname: Function name to lookup.
        :type funcname: str

        :rtype: List[Tuple[Optional[int], Optional[int]]]
        :returns: List of pairs where the first element is
            the total amount of lines in a function and second element is the
            amount of lines in the function that are hit.
        """
        fuzz_key = None
        if funcname in self.covmap:
            fuzz_key = funcname
        elif utils.demangle_cpp_func(funcname) in self.covmap:
            fuzz_key = utils.demangle_cpp_func(funcname)

        if fuzz_key is None:
            return None, None

        lines_hit = [ht for ln, ht in self.covmap[fuzz_key] if ht > 0]
        return len(self.covmap[fuzz_key]), len(lines_hit)

    def is_func_lineno_hit(self, func_name: str, lineno: int) -> bool:
        """
        Checks if a given line number in a function is hit.
        """
        func_hit_details = self.get_hit_details(func_name)

        for line_info in func_hit_details:
            if lineno == line_info[0]:
                if line_info[1] != 0:
                    return True
                else:
                    return False
        return False


def load_llvm_coverage(
    target_dir: str,
    target_name: Optional[str] = None
) -> CoverageProfile:
    """
    Scans a directory to read one or more coverage reports, and returns a CoverageProfile

    Parses output from "llvm-cov show", e.g.
        llvm-cov show -instr-profile=$profdata_file -object=$target \
          -line-coverage-gt=0 $shared_libraries $LLVM_COV_COMMON_ARGS > \
          ${FUZZER_STATS_DIR}/$target.covreport

    This is used to parse C/C++ coverage.

    The function supports loading multiple and individual coverage reports.
    This is needed because finding coverage on a per-fuzzer basis requires
    correlating binary files to a specific introspection profile from compile time.
    However, files could be moved around, renamed, and so on.

    As such, this function accepts an arugment "target_name" which is used to
    target specific coverage profiles. However, if no coverage profile matches
    that given name then the function will find *all* coverage reports it can and
    use all of them.
    """

    if target_name is not None:
        logger.info(f"Loading LLVM coverage for target {target_name}")
    else:
        logger.info(f"Loading LLVM coverage for directory {target_dir}")

    all_coverage_reports = utils.get_all_files_in_tree_with_regex(target_dir, ".*\.covreport$")
    logger.info(f"Found {len(all_coverage_reports)} coverage reports")

    coverage_reports = list()

    # Only use coverage report for the target if there is one.
    if target_name is not None:
        for cov_report in all_coverage_reports:
            cov_report_base = os.path.basename(cov_report)
            if cov_report_base == target_name + ".covreport":
                coverage_reports.append(cov_report)

    # If we found no target coverage report then use all reports.
    if len(coverage_reports) == 0:
        coverage_reports = all_coverage_reports

    logger.info(f"Using the following coverages {coverage_reports}")
    cp = CoverageProfile()
    cp.set_type("function")
    for profile_file in coverage_reports:
        cp.coverage_files.append(profile_file)
        logger.info(f"Reading coverage report: {profile_file}")
        with open(profile_file, 'rb') as pf:
            curr_func = None
            for raw_line in pf:
                line = utils.safe_decode(raw_line)
                if line is None:
                    continue

                line = line.replace("\n", "")
                logger.debug(f"cov-readline: { line }")

                # Parse lines that signal function names. These linse indicate that the
                # lines following this line will be the specific source code lines of
                # the given function.
                # Example line:
                #  "LLVMFuzzerTestOneInput:\n"
                if len(line) > 0 and line[-1] == ":" and "|" not in line:
                    if len(line.split(":")) == 3:
                        curr_func = line.split(":")[1].replace(" ", "").replace(":", "")
                    else:
                        curr_func = line.replace(" ", "").replace(":", "")
                    curr_func = utils.demangle_cpp_func(curr_func)
                    cp.covmap[curr_func] = list()
                # This parses Branch cov info in the form of:
                #  |  Branch (81:7): [True: 1.2k, False: 0]
                if curr_func and "Branch (" in line:
                    try:
                        line_number = int(line.split('(')[1].split(':')[0])
                    except Exception:
                        continue
                    try:
                        column_number = int(line.split(':')[1].split(')')[0])
                    except Exception:
                        continue

                    try:
                        true_hit = int(line.split('True:')[1].split(',')[0].replace(
                            "k", "00").replace(
                                "M", "0000").replace(
                                    ".", ""))
                    except Exception:
                        continue
                    try:
                        false_hit = int(line.split('False:')[1].replace("]", "").replace(
                            "k", "00").replace(
                                "M", "0000").replace(
                                    ".", ""))
                    except Exception:
                        continue
                    branch_string = f'{curr_func}:{line_number},{column_number}'
                    cp.branch_cov_map[branch_string] = (true_hit, false_hit)
                # Parse lines that signal specific line of code. These lines only
                # offer after the function names parsed above.
                # Example line:
                #  "   83|  5.99M|    char *kldfj = (char*)malloc(123);\n"
                elif curr_func is not None and "|" in line:
                    # Extract source code line number
                    try:
                        line_number = int(line.split("|")[0])
                    except Exception:
                        continue

                    # Extract hit count
                    # Write out numbers e.g. 1.2k into 1200 and 5.99M to 5990000
                    try:
                        hit_times = int(
                            line.split("|")[1].replace(
                                "k", "00").replace(
                                    "M", "0000").replace(
                                        ".", ""))
                    except Exception:
                        # Avoid overcounting the code lines by skipping comments and empty lines.
                        if " 0| " in line:
                            hit_times = 0
                        else:
                            continue
                    # Add source code line and hitcount to coverage map of current function
                    logger.debug(f"reading coverage: {curr_func} "
                                 f"-- {line_number} -- {hit_times}")
                    cp.covmap[curr_func].append((line_number, hit_times))
    return cp


def load_python_json_coverage(
    json_file: str,
    strip_pyinstaller_prefix: bool = True
):
    """Loads a python json coverage file.

    The specific json file that is handled by the coverage output from:
    - https://coverage.readthedocs.io/en/latest/cmd.html#json-reporting-coverage-json

    Return a CoverageProfile
    """
    import json
    cp = CoverageProfile()
    cp.set_type("file")

    coverage_reports = utils.get_all_files_in_tree_with_regex(json_file, ".*all_cov.json$")
    logger.info(f"FOUND JSON FILES: {str(coverage_reports)}")

    if len(coverage_reports) > 0:
        json_file = coverage_reports[0]
    else:
        logger.info("Found no coverage files")
        return cp

    cp.coverage_files.append(json_file)
    with open(json_file, "r") as f:
        data = json.load(f)

    for entry in data['files']:
        cov_entry = entry

        # Strip any directories added by pyinstaller or oss-fuzz coverage handling
        if strip_pyinstaller_prefix:
            prefixed_entry = entry.replace("/pythoncovmergedfiles", "")
            prefixed_entry = prefixed_entry.replace("/medio", "")
            cov_entry = prefixed_entry
        cp.file_map[cov_entry] = data['files'][entry]['executed_lines']
        cp.dual_file_map[cov_entry] = dict()
        cp.dual_file_map[cov_entry]['executed_lines'] = data['files'][entry]['executed_lines']
        cp.dual_file_map[cov_entry]['missing_lines'] = data['files'][entry]['missing_lines']

    return cp


def load_jvm_coverage(
    target_dir: str,
    target_name: Optional[str] = None
) -> CoverageProfile:
   """Find and load jacoco.xml, a jvm xml coverage report file

    The xml file is generated from Jacoco plugin. The specific dtd of the xml can
    be found in the following link:
    - https://www.jacoco.org/jacoco/trunk/coverage/report.dtd

    Return a CoverageProfile
    """
    import xml.etree.ElementTree as ET
    cp = CoverageProfile()
    cp.set_type("file")

    coverage_reports = utils.get_all_files_in_tree_with_regex(target_dir, "jacoco.xml")
    logger.info(f"FOUND XML COVERAGE FILES: {str(coverage_reports)}")

    if len(coverage_reports) > 0:
        xml_file = coverage_reports[0]
    else:
        logger.info("Found no coverage files")
        return cp

    cp.coverage_files.append(xml_file)
    xml_tree = ET.parse(xml_file)
    root = xml_tree.getroot()

    for package in root.findall('package'):
        for cl in package.findall('sourcefile'):
            cov_entry = cl.attrib['name']
            if package.attrib['name']:
                cov_entry = "%s/%s" % (package.attrib['name'], cov_entry)
            cov_entry = cov_entry.replace("/", ".")
            cov_entry = cov_entry.replace(".java", "")
            executed_lines = []
            missing_lines = []
            d_executed_lines = []
            d_missing_lines = []
            for line in cl.findall('line'):
                if line.attrib['ci'] > "0":
                    executed_lines.append((int(line.attrib['nr']), 1000))
                    d_executed_lines.append(int(line.attrib['nr']))
                else:
                    missing_lines.append((int(line.attrib['nr']), 0))
                    d_missing_lines.append(int(line.attrib['nr']))

            cp.file_map[cov_entry] = executed_lines
            cp.dual_file_map[cov_entry] = dict()
            cp.dual_file_map[cov_entry]['executed_lines'] = d_executed_lines
            cp.dual_file_map[cov_entry]['missing_lines'] = d_missing_lines

    return cp


if __name__ == "__main__":
    logging.basicConfig()
    logger.info("Starting coverage loader")
    cp = load_python_json_coverage("total_coverage.json")

    logger.info("Coverage map keys")
    for fn in cp.file_map:
        logger.info(fn)
    logger.info("Coverage loader end")
    is_hit = cp.is_file_lineno_hit("yaml.reader", 150, True)
    logger.info(f"Checking hit {is_hit}")<|MERGE_RESOLUTION|>--- conflicted
+++ resolved
@@ -253,19 +253,11 @@
 
                 # Create the covmap
                 for exec_line in self.dual_file_map[filename]['executed_lines']:
-<<<<<<< HEAD
                     if (exec_line > fstart) and (exec_line < fend or fend == -1):
                         logger.debug(f"E: {exec_line}")
                         self.covmap[fname].append((exec_line, 1000))
                 for non_exec_line in self.dual_file_map[filename]['missing_lines']:
                     if (non_exec_line > fstart) and (non_exec_line < fend or fend == -1):
-=======
-                    if exec_line > fstart and (exec_line < fend or fend == -1):
-                        logger.debug(f"E: {exec_line}")
-                        self.covmap[fname].append((exec_line, 1000))
-                for non_exec_line in self.dual_file_map[filename]['missing_lines']:
-                    if non_exec_line > fstart and (non_exec_line < fend or fend == -1):
->>>>>>> f08804e7
                         logger.debug(f"N: {non_exec_line}")
                         self.covmap[fname].append((non_exec_line, 0))
 
@@ -337,7 +329,7 @@
             )
 
         # Sort and retrieve line range of all functions
-        function_internals = self.retrieve_func_line(file_and_function_mappings)
+        function_internals = self._retrieve_func_line(file_and_function_mappings)
 
         # Map the source codes of each line with coverage information.
         # Store the result in covmap to be compatible with other languages.
@@ -570,7 +562,7 @@
     target_dir: str,
     target_name: Optional[str] = None
 ) -> CoverageProfile:
-   """Find and load jacoco.xml, a jvm xml coverage report file
+    """Find and load jacoco.xml, a jvm xml coverage report file
 
     The xml file is generated from Jacoco plugin. The specific dtd of the xml can
     be found in the following link:
