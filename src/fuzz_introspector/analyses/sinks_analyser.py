--- conflicted
+++ resolved
@@ -291,7 +291,6 @@
 
         return function_list
 
-<<<<<<< HEAD
     def _retrieve_fuzzer_hitcount(
         self,
         function: function_profile.FunctionProfile,
@@ -340,10 +339,7 @@
             result_list.append(parent_fd)
         return result_list
 
-    def _print_callpath_list(
-=======
     def _generate_callpath_page(
->>>>>>> bbd090f6
         self,
         callpath: List[function_profile.FunctionProfile]
     ) -> str:
@@ -509,26 +505,18 @@
                     f"{fd.function_name}",
                     "Not in call tree",
                     f"{str(fd.reached_by_fuzzers)}",
-<<<<<<< HEAD
-                    f"{str(callpath_str)}",
+                    self._handle_callpath_dict(callpath_dict),
                     f"{fuzzer_cover_count}",
                     f"{blocker}"
-=======
-                    self._handle_callpath_dict(callpath_dict)
->>>>>>> bbd090f6
                 ])
 
                 json_dict['func_name'] = fd.function_name
                 json_dict['call_loc'] = "Not in call tree"
                 json_dict['fuzzer_reach'] = fd.reached_by_fuzzers
-<<<<<<< HEAD
-                json_dict['callpaths'] = callpath_str
+                json_dict['parent_func'] = parent_name_list
+                json_dict['callpaths'] = callpath_name_dict
                 json_dict['fuzzer_cover'] = f"{fuzzer_cover_count}"
                 json_dict['blocker'] = blocker
-=======
-                json_dict['parent_func'] = parent_name_list
-                json_dict['callpaths'] = callpath_name_dict
->>>>>>> bbd090f6
                 json_list.append(json_dict)
 
                 continue
@@ -538,26 +526,18 @@
                     f"{fd.function_name}",
                     f"{called_location}",
                     f"{str(fd.reached_by_fuzzers)}",
-<<<<<<< HEAD
-                    f"{str(callpath_str)}",
+                    self._handle_callpath_dict(callpath_dict),
                     f"{fuzzer_cover_count}",
                     f"{blocker}"
-=======
-                    self._handle_callpath_dict(callpath_dict)
->>>>>>> bbd090f6
                 ])
 
                 json_dict['func_name'] = fd.function_name
                 json_dict['call_loc'] = called_location
                 json_dict['fuzzer_reach'] = fd.reached_by_fuzzers
-<<<<<<< HEAD
-                json_dict['callpaths'] = callpath_str
+                json_dict['parent_func'] = parent_name_list
+                json_dict['callpaths'] = callpath_name_dict
                 json_dict['fuzzer_cover'] = f"{fuzzer_cover_count}"
                 json_dict['blocker'] = blocker
-=======
-                json_dict['parent_func'] = parent_name_list
-                json_dict['callpaths'] = callpath_name_dict
->>>>>>> bbd090f6
                 json_list.append(json_dict)
 
         return (html_string, json.dumps(json_list))
@@ -660,17 +640,13 @@
                  "Is this code reachable by any fuzzer functions? "
                  "Based on static analysis."),
                 ("Function call path",
-<<<<<<< HEAD
-                 "All call path of the project calling to this sink function"),
+                 "All call path of the project calling to each sink function. "
+                 "Group by functions directly calling the sink function."),
                 ("Covered by fuzzer",
                  "Number of fuzzers covering this sink function during runtime."),
                 ("Possible branch blockers",
                  "Determine which branch blockers avoid fuzzers to cover the"
                  "sink function during runtime")
-=======
-                 "All call path of the project calling to each sink function. "
-                 "Group by functions directly calling the sink function.")
->>>>>>> bbd090f6
             ]
         )
 
