# Copyright 2025 Fuzz Introspector Authors
#
# Licensed under the Apache License, Version 2.0 (the "License");
# you may not use this file except in compliance with the License.
# You may obtain a copy of the License at
#
#      http://www.apache.org/licenses/LICENSE-2.0
#
# Unless required by applicable law or agreed to in writing, software
# distributed under the License is distributed on an "AS IS" BASIS,
# WITHOUT WARRANTIES OR CONDITIONS OF ANY KIND, either express or implied.
# See the License for the specific language governing permissions and
# limitations under the License.
"""Unit testing script for the Go frontend"""

from fuzz_introspector.frontends import oss_fuzz  # noqa: E402


def test_tree_sitter_go_sample1():
    project = oss_fuzz.analyse_folder(
        'go',
        'src/test/data/source-code/go/test-project-1',
        dump_output=False,
    )

    # Project check
    harness = project.get_source_codes_with_harnesses()
    assert len(harness) == 1

    functions_reached = project.get_reachable_functions(harness[0].source_file, harness[0])

    # Callsite check
    assert 'calculate' in functions_reached
    assert 'fmt.Sprintf' in functions_reached
    assert 'unusedFunction' not in functions_reached


def test_tree_sitter_go_sample2():
    project = oss_fuzz.analyse_folder(
        'go',
        'src/test/data/source-code/go/test-project-2',
        dump_output=False,
    )

    # Project check
    harness = project.get_source_codes_with_harnesses()
    assert len(harness) == 1

    functions_reached = project.get_reachable_functions(harness[0].source_file, harness[0])

    # Callsite check
    assert 'strconv.Atoi' in functions_reached
    assert 'Person.Greet' in functions_reached
    assert 'Dog.Greet' not in functions_reached
    assert 'Person.UnusedMethod' not in functions_reached


def test_tree_sitter_go_sample3():
    project = oss_fuzz.analyse_folder(
        'go',
        'src/test/data/source-code/go/test-project-3',
        dump_output=False,
    )

    # Project check
    harness = project.get_source_codes_with_harnesses()
    assert len(harness) == 1

    functions_reached = project.get_reachable_functions(harness[0].source_file, harness[0])

    # Callsite check
    assert 'strconv.Atoi' in functions_reached
    assert 'NewDog' in functions_reached
    assert 'Person.Greet' in functions_reached
    assert 'Dog.Introduce' in functions_reached
    assert 'Robot.Describe' in functions_reached
    assert 'Person.Introduce' not in functions_reached
    assert 'Person.Describe' not in functions_reached
    assert 'Dog.Greet' not in functions_reached
    assert 'Dog.Describe' not in functions_reached
    assert 'Robot.Greet' not in functions_reached
    assert 'Robot.Introduce' not in functions_reached


def test_tree_sitter_go_sample4():
    project = oss_fuzz.analyse_folder(
        'go',
        'src/test/data/source-code/go/test-project-4',
        dump_output=False,
    )

    # Project check
    harness = project.get_source_codes_with_harnesses()
    assert len(harness) == 1

    functions_reached = project.get_reachable_functions(harness[0].source_file, harness[0])

    # Callsite check
    assert 'strconv.Atoi' in functions_reached
    assert 'Person.Greet' in functions_reached
    assert 'Dog.Introduce' in functions_reached
    assert 'Robot.Describe' in functions_reached
    assert 'Person.Introduce' not in functions_reached
    assert 'Person.Describe' not in functions_reached
    assert 'Dog.Greet' not in functions_reached
    assert 'Dog.Describe' not in functions_reached
    assert 'Robot.Greet' not in functions_reached
    assert 'Robot.Introduce' not in functions_reached


def test_tree_sitter_go_sample5():
    """
    Similar to test_tree_sitter_rust_sample2, it is not able to
    deteremine what instance the item is used until runtime.
    """
    project = oss_fuzz.analyse_folder(
        'go',
        'src/test/data/source-code/go/test-project-5',
        dump_output=False,
    )

    # Project check
    harness = project.get_source_codes_with_harnesses()
    assert len(harness) == 1

    functions_reached = project.get_reachable_functions(harness[0].source_file, harness[0])

    # Callsite check
    assert 'strconv.ParseFloat' in functions_reached
    assert 'Shape.Area' in functions_reached
    assert 'Shape.Perimeter' in functions_reached


def test_tree_sitter_go_sample6():
    project = oss_fuzz.analyse_folder(
        'go',
        'src/test/data/source-code/go/test-project-6',
        dump_output=False,
    )

    # Project check
    harness = project.get_source_codes_with_harnesses()
    assert len(harness) == 1

    functions_reached = project.get_reachable_functions(harness[0].source_file, harness[0])

    # Callsite check
    assert 'Circle.Describe' in functions_reached
    assert 'time.Sleep' in functions_reached
    assert 'Square.Describe' not in functions_reached
    assert 'unreachableGoroutine' not in functions_reached


def test_tree_sitter_go_sample7():
    project = oss_fuzz.analyse_folder(
        'go',
        'src/test/data/source-code/go/test-project-7',
        dump_output=False,
    )

    # Project check
    harness = project.get_source_codes_with_harnesses()
    assert len(harness) == 1

    functions_reached = project.get_reachable_functions(harness[0].source_file, harness[0])

    # Callsite check
    assert 'package.SayHello' in functions_reached


def test_tree_sitter_go_sample8():
    project = oss_fuzz.analyse_folder(
        'go',
        'src/test/data/source-code/go/test-project-8',
        dump_output=False,
    )

    # Project check
    harness = project.get_source_codes_with_harnesses()
<<<<<<< HEAD
    assert len(harness) == 1

    functions_reached = project.get_reachable_functions(harness[0].source_file, harness[0])

    # Callsite check
    assert 'Person.Greet' in functions_reached
    assert 'Shape.Area' in functions_reached
    assert 'Shape.Perimeter' in functions_reached
    assert 'close' in functions_reached
    assert 'unreachableGoroutine' not in functions_reached
    assert 'processValue' not in functions_reached
    assert 'Person.GoodBye' not in functions_reached
=======
    assert len(harness) == 0


def test_tree_sitter_go_sample9():
    project = oss_fuzz.analyse_folder(
        'go',
        'src/test/data/source-code/go/test-project-9',
        dump_output=False,
    )

    # Project check
    harness = project.get_source_codes_with_harnesses()
    assert len(harness) == 2

    result_one = project.get_reachable_functions(harness[0].source_file, harness[0])
    result_two = project.get_reachable_functions(harness[1].source_file, harness[1])

    # Callsite check
    if 'fuzzer_one' in harness[0].source_file:
        functions_reached_one = result_one
        functions_reached_two = result_two
    else:
        functions_reached_one = result_two
        functions_reached_two = result_one

    assert 'SharedFunctionA' in functions_reached_one
    assert 'unreachableMethodA' not in functions_reached_one
    assert 'unreachableMethodB' not in functions_reached_one
    assert 'SharedFunctionB' not in functions_reached_one

    assert 'SharedFunctionB' in functions_reached_two
    assert 'unreachableMethodA' not in functions_reached_two
    assert 'unreachableMethodB' not in functions_reached_two
    assert 'SharedFunctionA' not in functions_reached_two
>>>>>>> a8544712
<|MERGE_RESOLUTION|>--- conflicted
+++ resolved
@@ -177,7 +177,6 @@
 
     # Project check
     harness = project.get_source_codes_with_harnesses()
-<<<<<<< HEAD
     assert len(harness) == 1
 
     functions_reached = project.get_reachable_functions(harness[0].source_file, harness[0])
@@ -190,8 +189,6 @@
     assert 'unreachableGoroutine' not in functions_reached
     assert 'processValue' not in functions_reached
     assert 'Person.GoodBye' not in functions_reached
-=======
-    assert len(harness) == 0
 
 
 def test_tree_sitter_go_sample9():
@@ -224,5 +221,4 @@
     assert 'SharedFunctionB' in functions_reached_two
     assert 'unreachableMethodA' not in functions_reached_two
     assert 'unreachableMethodB' not in functions_reached_two
-    assert 'SharedFunctionA' not in functions_reached_two
->>>>>>> a8544712
+    assert 'SharedFunctionA' not in functions_reached_two