# Copyright 2025 Fuzz Introspector Authors
#
# Licensed under the Apache License, Version 2.0 (the "License");
# you may not use this file except in compliance with the License.
# You may obtain a copy of the License at
#
#      http://www.apache.org/licenses/LICENSE-2.0
#
# Unless required by applicable law or agreed to in writing, software
# distributed under the License is distributed on an "AS IS" BASIS,
# WITHOUT WARRANTIES OR CONDITIONS OF ANY KIND, either express or implied.
# See the License for the specific language governing permissions and
# limitations under the License.
"""Unit testing script for the Rust frontend"""

from fuzz_introspector.frontends import oss_fuzz  # noqa: E402


def test_tree_sitter_rust_sample1():
    project = oss_fuzz.analyse_folder(
        'rust',
        'src/test/data/source-code/rust/test-project-1',
        dump_output=False,
    )

    # Project check
    harness = project.get_source_codes_with_harnesses()
    assert len(harness) == 1

    functions_reached = project.get_reachable_functions(harness[0].source_file, harness[0])

    # Callsite check
    assert 'and_then' in functions_reached
    assert 'parse::<u32>' in functions_reached
    assert 'factorial' in functions_reached


def test_tree_sitter_rust_sample2():
    """
    Similar to test_tree_sitter_jvm_sample6, for macro_deinition of
    general expr type, it is not possible to determine which function
    is being called specifically as that is determine in runtime when
    the data is passed in. Thus only plain function name is meaningful
    in this situation.
    """
    project = oss_fuzz.analyse_folder(
        'rust',
        'src/test/data/source-code/rust/test-project-2',
        dump_output=False,
    )

    # Project check
    harness = project.get_source_codes_with_harnesses()
    assert len(harness) == 1

    functions_reached = project.get_reachable_functions(harness[0].source_file, harness[0])

    # Callsite check
    assert 'double_add' in functions_reached
    assert 'add' in functions_reached


<<<<<<< HEAD
def test_tree_sitter_rust_sample5():
    project = oss_fuzz.analyse_folder(
        'rust',
        'src/test/data/source-code/rust/test-project-5',
=======
def test_tree_sitter_rust_sample3():
    project = oss_fuzz.analyse_folder(
        'rust',
        'src/test/data/source-code/rust/test-project-3',
>>>>>>> a82c4f6a
        dump_output=False,
    )

    # Project check
    harness = project.get_source_codes_with_harnesses()
    assert len(harness) == 1

    functions_reached = project.get_reachable_functions(harness[0].source_file, harness[0])

    # Callsite check
<<<<<<< HEAD
    assert '&str::is_empty' in functions_reached
    assert 'RecursiveStruct::new' in functions_reached
    assert 'RecursiveStruct::process' in functions_reached
=======
    assert 'mod_a::function_a' in functions_reached
    assert 'mod_b::function_b' in functions_reached
    assert 'is_uppercase' in functions_reached
    assert '&str::to_uppercase' in functions_reached


def test_tree_sitter_rust_sample4():
    project = oss_fuzz.analyse_folder(
        'rust',
        'src/test/data/source-code/rust/test-project-4',
        dump_output=False,
    )

    # Project check
    harness = project.get_source_codes_with_harnesses()
    assert len(harness) == 1

    functions_reached = project.get_reachable_functions(harness[0].source_file, harness[0])

    # Callsite check
    assert 'Some' in functions_reached
    assert '&[u8]::len' in functions_reached
    assert 'reachable_function' in functions_reached
    assert 'unused_function' not in functions_reached
>>>>>>> a82c4f6a
<|MERGE_RESOLUTION|>--- conflicted
+++ resolved
@@ -60,17 +60,10 @@
     assert 'add' in functions_reached
 
 
-<<<<<<< HEAD
-def test_tree_sitter_rust_sample5():
-    project = oss_fuzz.analyse_folder(
-        'rust',
-        'src/test/data/source-code/rust/test-project-5',
-=======
 def test_tree_sitter_rust_sample3():
     project = oss_fuzz.analyse_folder(
         'rust',
         'src/test/data/source-code/rust/test-project-3',
->>>>>>> a82c4f6a
         dump_output=False,
     )
 
@@ -81,11 +74,6 @@
     functions_reached = project.get_reachable_functions(harness[0].source_file, harness[0])
 
     # Callsite check
-<<<<<<< HEAD
-    assert '&str::is_empty' in functions_reached
-    assert 'RecursiveStruct::new' in functions_reached
-    assert 'RecursiveStruct::process' in functions_reached
-=======
     assert 'mod_a::function_a' in functions_reached
     assert 'mod_b::function_b' in functions_reached
     assert 'is_uppercase' in functions_reached
@@ -110,4 +98,22 @@
     assert '&[u8]::len' in functions_reached
     assert 'reachable_function' in functions_reached
     assert 'unused_function' not in functions_reached
->>>>>>> a82c4f6a
+    
+
+def test_tree_sitter_rust_sample5():
+    project = oss_fuzz.analyse_folder(
+        'rust',
+        'src/test/data/source-code/rust/test-project-5',
+        dump_output=False,
+    )
+
+    # Project check
+    harness = project.get_source_codes_with_harnesses()
+    assert len(harness) == 1
+
+    functions_reached = project.get_reachable_functions(harness[0].source_file, harness[0])
+
+    # Callsite check
+    assert '&str::is_empty' in functions_reached
+    assert 'RecursiveStruct::new' in functions_reached
+    assert 'RecursiveStruct::process' in functions_reached