# Copyright 2025 Fuzz Introspector Authors
#
# Licensed under the Apache License, Version 2.0 (the "License");
# you may not use this file except in compliance with the License.
# You may obtain a copy of the License at
#
#      http://www.apache.org/licenses/LICENSE-2.0
#
# Unless required by applicable law or agreed to in writing, software
# distributed under the License is distributed on an "AS IS" BASIS,
# WITHOUT WARRANTIES OR CONDITIONS OF ANY KIND, either express or implied.
# See the License for the specific language governing permissions and
# limitations under the License.
"""Unit testing script for the Rust frontend"""

from fuzz_introspector.frontends import oss_fuzz  # noqa: E402


def test_tree_sitter_rust_sample1():
    project = oss_fuzz.analyse_folder(
        'rust',
        'src/test/data/source-code/rust/test-project-1',
        dump_output=False,
    )

    # Project check
    harness = project.get_source_codes_with_harnesses()
    assert len(harness) == 1

    functions_reached = project.get_reachable_functions(harness[0].source_file, harness[0])

    # Callsite check
    assert 'and_then' in functions_reached
    assert 'parse::<u32>' in functions_reached
    assert 'factorial' in functions_reached


def test_tree_sitter_rust_sample2():
    """
    Similar to test_tree_sitter_jvm_sample6, for macro_deinition of
    general expr type, it is not possible to determine which function
    is being called specifically as that is determine in runtime when
    the data is passed in. Thus only plain function name is meaningful
    in this situation.
    """
    project = oss_fuzz.analyse_folder(
        'rust',
        'src/test/data/source-code/rust/test-project-2',
        dump_output=False,
    )

    # Project check
    harness = project.get_source_codes_with_harnesses()
    assert len(harness) == 1

    functions_reached = project.get_reachable_functions(harness[0].source_file, harness[0])

    # Callsite check
    assert 'double_add' in functions_reached
    assert 'add' in functions_reached


<<<<<<< HEAD
def test_tree_sitter_rust_sample4():
    project = oss_fuzz.analyse_folder(
        'rust',
        'src/test/data/source-code/rust/test-project-4',
=======
def test_tree_sitter_rust_sample3():
    project = oss_fuzz.analyse_folder(
        'rust',
        'src/test/data/source-code/rust/test-project-3',
>>>>>>> aa3b1d74
        dump_output=False,
    )

    # Project check
    harness = project.get_source_codes_with_harnesses()
    assert len(harness) == 1

    functions_reached = project.get_reachable_functions(harness[0].source_file, harness[0])

    # Callsite check
<<<<<<< HEAD
    assert 'Some' in functions_reached
    assert '&[u8]::len' in functions_reached
    assert 'reachable_function' in functions_reached
    assert 'unused_function' not in functions_reached
=======
    assert 'mod_a::function_a' in functions_reached
    assert 'mod_b::function_b' in functions_reached
    assert 'is_uppercase' in functions_reached
    assert '&str::to_uppercase' in functions_reached
>>>>>>> aa3b1d74
<|MERGE_RESOLUTION|>--- conflicted
+++ resolved
@@ -60,17 +60,10 @@
     assert 'add' in functions_reached
 
 
-<<<<<<< HEAD
-def test_tree_sitter_rust_sample4():
-    project = oss_fuzz.analyse_folder(
-        'rust',
-        'src/test/data/source-code/rust/test-project-4',
-=======
 def test_tree_sitter_rust_sample3():
     project = oss_fuzz.analyse_folder(
         'rust',
         'src/test/data/source-code/rust/test-project-3',
->>>>>>> aa3b1d74
         dump_output=False,
     )
 
@@ -81,14 +74,27 @@
     functions_reached = project.get_reachable_functions(harness[0].source_file, harness[0])
 
     # Callsite check
-<<<<<<< HEAD
-    assert 'Some' in functions_reached
-    assert '&[u8]::len' in functions_reached
-    assert 'reachable_function' in functions_reached
-    assert 'unused_function' not in functions_reached
-=======
     assert 'mod_a::function_a' in functions_reached
     assert 'mod_b::function_b' in functions_reached
     assert 'is_uppercase' in functions_reached
     assert '&str::to_uppercase' in functions_reached
->>>>>>> aa3b1d74
+
+
+def test_tree_sitter_rust_sample4():
+    project = oss_fuzz.analyse_folder(
+        'rust',
+        'src/test/data/source-code/rust/test-project-4',
+        dump_output=False,
+    )
+
+    # Project check
+    harness = project.get_source_codes_with_harnesses()
+    assert len(harness) == 1
+
+    functions_reached = project.get_reachable_functions(harness[0].source_file, harness[0])
+
+    # Callsite check
+    assert 'Some' in functions_reached
+    assert '&[u8]::len' in functions_reached
+    assert 'reachable_function' in functions_reached
+    assert 'unused_function' not in functions_reached