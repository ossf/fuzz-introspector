
// Copyright 2022 Fuzz Introspector Authors
//
// Licensed under the Apache License, Version 2.0 (the "License");
// you may not use this file except in compliance with the License.
// You may obtain a copy of the License at
//
//      http://www.apache.org/licenses/LICENSE-2.0
//
// Unless required by applicable law or agreed to in writing, software
// distributed under the License is distributed on an "AS IS" BASIS,
// WITHOUT WARRANTIES OR CONDITIONS OF ANY KIND, either express or implied.
// See the License for the specific language governing permissions and
// limitations under the License.
///////////////////////////////////////////////////////////////////////////

package ossf.fuzz.introspector.soot;

import java.util.ArrayList;
import java.util.Arrays;
import java.util.Collections;
import java.util.HashMap;
import java.util.Iterator;
import java.util.LinkedList;
import java.util.List;
import java.util.Map;

import org.apache.commons.lang3.StringUtils;

import com.fasterxml.jackson.core.JsonProcessingException;
import com.fasterxml.jackson.databind.ObjectMapper;
import com.fasterxml.jackson.dataformat.yaml.YAMLFactory;

import ossf.fuzz.introspector.soot.yaml.BranchProfile;
import ossf.fuzz.introspector.soot.yaml.BranchSide;
import ossf.fuzz.introspector.soot.yaml.FunctionConfig;
import ossf.fuzz.introspector.soot.yaml.FunctionElement;
import ossf.fuzz.introspector.soot.yaml.FuzzerConfig;
import soot.Body;
import soot.PackManager;
import soot.Scene;
import soot.SceneTransformer;
import soot.SootClass;
import soot.SootMethod;
import soot.Transform;
import soot.Unit;
import soot.jimple.internal.JIfStmt;
import soot.jimple.toolkits.callgraph.CallGraph;
import soot.jimple.toolkits.callgraph.Edge;
import soot.options.Options;
import soot.toolkits.graph.Block;
import soot.toolkits.graph.BlockGraph;
import soot.toolkits.graph.BriefBlockGraph;

public class CallGraphGenerator{
	public static void main(String[] args) {
		if (args.length != 3) {
			System.err.println("No jarFiles, entryClass or entryMethod.");
			return;
		}
		List<String> jarFiles = Arrays.asList(args[0].split(":"));
		String entryClass = args[1];
		String entryMethod = args[2];

		if (jarFiles.size() < 1) {
			System.err.println("Invalid jarFiles");
		}

		soot.G.reset();

		// Add an custom analysis phase to Soot
		CustomSenceTransformer custom = new CustomSenceTransformer(entryClass, entryMethod);
		PackManager.v().getPack("wjtp").add(new Transform("wjtp.custom", custom));

		// Set basic settings for the call graph generation
		Options.v().set_process_dir(jarFiles);
		Options.v().set_prepend_classpath(true);
		Options.v().set_src_prec(Options.src_prec_java);
		Options.v().set_exclude(custom.getExcludeList());
		Options.v().set_no_bodies_for_excluded(true);
		Options.v().set_allow_phantom_refs(true);
		Options.v().set_whole_program(true);
		Options.v().set_keep_line_number(true);

		// Load and set main class
		Options.v().set_main_class(entryClass);
		SootClass c = Scene.v().loadClass(entryClass, SootClass.BODIES);
		c.setApplicationClass();

		// Load and set custom entry point
		SootMethod entryPoint = c.getMethodByName(entryMethod);
		List<SootMethod> entryPoints = new ArrayList<SootMethod>();
		entryPoints.add(entryPoint);
		Scene.v().setEntryPoints(entryPoints);

		// Load all related classes
		Scene.v().loadNecessaryClasses();

		// Start the generation
		PackManager.v().runPacks();
	}
}

class CustomSenceTransformer extends SceneTransformer {
	private List<String> excludeList;
<<<<<<< HEAD
	private List<Block> visitedBlock;
	private String entryClassStr;
	private String entryMethodStr;
	private SootMethod entryMethod;

	public CustomSenceTransformer(String entryClassStr, String entryMethodStr) {
		this.entryClassStr = entryClassStr;
		this.entryMethodStr = entryMethodStr;
		this.entryMethod = null;
=======
	private String entryClass;
	private String entryMethod;
	private List<Block> visitedBlock;

	public CustomSenceTransformer(String entryClass, String entryMethod) {
		this.entryClass = entryClass;
		this.entryMethod = entryMethod;
>>>>>>> 55cf1e52

		excludeList = new LinkedList<String> ();

		excludeList.add("jdk.");
		excludeList.add("java.");
		excludeList.add("javax.");
		excludeList.add("sun.");
		excludeList.add("sunw.");
		excludeList.add("com.sun.");
		excludeList.add("com.ibm.");
		excludeList.add("com.apple.");
		excludeList.add("apple.awt.");
	}

	@Override
	protected void internalTransform(String phaseName, Map<String, String> options) {
<<<<<<< HEAD
=======
		Map<String, SootMethod> methodMap = new HashMap<String, SootMethod>();
>>>>>>> 55cf1e52
		List<FuzzerConfig> classYaml = new ArrayList<FuzzerConfig>();

		// Extract Callgraph for the included Java Class
		CallGraph callGraph = Scene.v().getCallGraph();
		for(SootClass c : Scene.v().getApplicationClasses()) {
			if (c.getName().startsWith("jdk")) {
				continue;
			}

			// Discover class related information
			FuzzerConfig classConfig = new FuzzerConfig();
			FunctionConfig methodConfig = new FunctionConfig();
			classConfig.setFilename(c.getName());
			methodConfig.setListName("All functions");

			// Loop through each methods in the class
			for (SootMethod m : c.getMethods()) {
<<<<<<< HEAD
				if (m.getName().equals(this.entryMethodStr) &&
						c.getName().equals(this.entryClassStr)) {
					this.entryMethod = m;
				}

=======
>>>>>>> 55cf1e52
				// Discover method related information
				FunctionElement element= new FunctionElement();

				// Unable to retrieve from Soot
				//element.setLinkageType("???");
				//element.setConstantsTouched([]);
				//element.setArgNames();

				element.setFunctionName(m.getName());
				element.setFunctionSourceFile(c.getFilePath());
				element.setFunctionLinenumber(m.getJavaSourceStartLineNumber());
				element.setReturnType(m.getReturnType().toString());
				element.setFunctionDepth(calculateDepth(callGraph, m));
				element.setArgCount(m.getParameterCount());
				for (soot.Type type:m.getParameterTypes()) {
					element.addArgType(type.toString());
				}

				// Identify in / out edges of each method.
				int methodEdges = 0;
				Iterator<Edge> outEdges = callGraph.edgesOutOf(m);
				Iterator<Edge> inEdges = callGraph.edgesInto(m);
				while (inEdges.hasNext()) {
					methodEdges++;
					inEdges.next();
				}
				element.setFunctionUses(methodEdges);
				methodEdges = 0;
				for ( ; outEdges.hasNext(); methodEdges++) {
					Edge edge = outEdges.next();
					SootMethod tgt = (SootMethod) edge.getTgt();
					element.addFunctionReached(tgt.toString() + "; Line: " +
							edge.srcStmt().getJavaSourceStartLineNumber());
				}
				element.setEdgeCount(methodEdges);

				// Identify blocks information
				Body methodBody = m.retrieveActiveBody();
				BlockGraph blockGraph = new BriefBlockGraph(methodBody);

				element.setBBCount(blockGraph.size());
				int iCount = 0;
				for (Block block:blockGraph.getBlocks()) {
					Iterator<Unit> blockIt = block.iterator();
					while(blockIt.hasNext()) {
						Unit unit = blockIt.next();
						if (unit instanceof JIfStmt) {
							// Handle branch profile
							BranchProfile branchProfile = new BranchProfile();
							BranchSide branchSide = new BranchSide();

							Map<String, Integer> trueBlockLine =
									getBlockStartEndLineWithLineNumber(blockGraph.getBlocks(), unit.getJavaSourceStartLineNumber() + 1);
							Map<String, Integer> falseBlockLine =
									getBlockStartEndLineWithLineNumber(blockGraph.getBlocks(),
											((JIfStmt)unit).getUnitBoxes().get(0).getUnit().getJavaSourceStartLineNumber());

							// True branch
							if (!trueBlockLine.isEmpty()) {
								Integer start = trueBlockLine.get("start");
								Integer end = trueBlockLine.get("end");
								branchSide.setTrueSides(c.getName() + ":" + start);
								branchSide.setTrueSidesFuncs(getFunctionCallInTargetLine(
										element.getFunctionReached(), start, end));

							}

							// False branch
							if (!falseBlockLine.isEmpty()) {
								Integer start = falseBlockLine.get("start");
								Integer end = falseBlockLine.get("end");
								branchSide.setFalseSides(c.getName() + ":" + (start - 1));
								branchSide.setFalseSidesFuncs(getFunctionCallInTargetLine(
										element.getFunctionReached(), start, end));
							}

							branchProfile.setBranchString(c.getName() + ":" + unit.getJavaSourceStartLineNumber());
							branchProfile.setBranchSides(branchSide);
							element.addBranchProfile(branchProfile);
						}
						iCount++;
					}
				}
				element.setiCount(iCount);

				visitedBlock = new ArrayList<Block>();
				visitedBlock.addAll(blockGraph.getTails());
				element.setCyclomaticComplexity(calculateCyclomaticComplexity(
						blockGraph.getHeads(), 0));

				methodConfig.addFunctionElement(element);

				// Only methods in the entry class or method reachable
				// from the entry method in the entry class are included
				// in the call graph result.
				if (c.getName().equals(this.entryClass) ||
						element.getFunctionUses() > 0) {
					methodMap.put(c.getName() + "#" + m.getName(), m);
				}
			}
			classConfig.setFunctionConfig(methodConfig);
			classYaml.add(classConfig);
		}
		System.out.println("Call Tree");
<<<<<<< HEAD
		System.out.println(extractCallTree(callGraph, this.entryMethod, 0, -1));
=======
		System.out.println(extractCallTree(callGraph,
				this.entryClass + "#" + this.entryMethod,
				methodMap, 0, -1));
>>>>>>> 55cf1e52
		System.out.println("--------------------------------------------------");
		ObjectMapper om = new ObjectMapper(new YAMLFactory());
		for(FuzzerConfig config:classYaml) {
			try {
				System.out.println(om.writeValueAsString(config) + "\n");
			} catch (JsonProcessingException e) {
				e.printStackTrace();
			}
		}
	}

<<<<<<< HEAD
	private Integer calculateDepth(CallGraph cg, SootMethod method) {
		int depth = 0;

		Iterator<Edge> outEdges = cg.edgesOutOf(method);
		while (outEdges.hasNext()) {
			SootMethod m = outEdges.next().tgt();
			Integer newDepth = calculateDepth(cg, m) + 1;
			depth = (newDepth > depth)? newDepth:depth;
		}

		return depth;
	}

	// Recursively extract calltree from stored method relationship
	private String extractCallTree(CallGraph cg, SootMethod method, Integer depth, Integer line) {
		StringBuilder callTree = new StringBuilder();
		Iterator<Edge> outEdges = cg.edgesOutOf(method);

		callTree.append(StringUtils.leftPad("", depth * 2));
		callTree.append(method.getName() + " " + method.getDeclaringClass().getName() +
				" linenumber=" + line + "\n");
		while (outEdges.hasNext()) {
			Edge edge = outEdges.next();
			SootMethod tgt = edge.tgt();

			callTree.append(extractCallTree(cg, tgt, depth + 1,(edge.srcStmt() == null)?
					-1 : edge.srcStmt().getJavaSourceStartLineNumber()));
		}

		return callTree.toString();
=======
	// Recursively extract calltree from stored method relationship
	private String extractCallTree(CallGraph cg, String index, Map<String, SootMethod> methodMap, Integer depth, Integer line) {
		SootMethod m = methodMap.get(index);
		String[] name = index.split("#");
		if (m == null) {
			return StringUtils.leftPad("", depth * 2) + name[1] + " " + name[0] + " linenumber=" + line + "\n";
		} else {
			StringBuffer callTree = new StringBuffer();
			Iterator<Edge> outEdges = cg.edgesOutOf(m);

			callTree.append(StringUtils.leftPad("", depth * 2));
			callTree.append(name[1] + " " + name[0] + " linenumber=" + line + "\n");

			while (outEdges.hasNext()) {
				Edge edge = outEdges.next();
				SootMethod tgt = (SootMethod) edge.getTgt();
				callTree.append(extractCallTree(cg,
						tgt.getDeclaringClass().getName() + "#" + tgt.getName(),
						methodMap, depth + 1, edge.srcStmt().getJavaSourceStartLineNumber()));
			}

			return callTree.toString();
		}
>>>>>>> 55cf1e52
	}

	private Integer calculateCyclomaticComplexity(List<Block> start, Integer complexity) {
		for (Block block:start) {
			if (visitedBlock.contains(block)) {
				complexity += 1;
			} else {
				visitedBlock.add(block);
				complexity = calculateCyclomaticComplexity(block.getSuccs(), complexity);
			}
		}
		return complexity;
	}

	private Map<String, Integer> getBlockStartEndLineWithLineNumber(List<Block> blocks, Integer lineNumber) {
		Integer startLine;
		Integer endLine;

		for (Block block:blocks) {
			Iterator<Unit> it = block.iterator();
			startLine = -1;
			endLine = -1;
			while(it.hasNext()) {
				Unit unit = it.next();
				if (startLine == -1) {
					startLine = unit.getJavaSourceStartLineNumber();
				}
				endLine = unit.getJavaSourceStartLineNumber();
			}
			if (lineNumber >= startLine && lineNumber <= endLine) {
				Map<String, Integer> line = new HashMap<String, Integer>();
				line.put("start", startLine);
				line.put("end", endLine);
				return line;
			}
		}

		return Collections.emptyMap();
	}

	private List<String> getFunctionCallInTargetLine(List<String> functionReached, Integer startLine, Integer endLine) {
		List<String> targetFunctionList = new ArrayList<String>();

		for (String func: functionReached) {
			String[] line = func.split(" Line: ");
			Integer lineNumber = Integer.parseInt(line[1]);
			if (lineNumber >= startLine && lineNumber <= endLine) {
				targetFunctionList.add(line[0]);
			}
		}

		return targetFunctionList;
	}

	public List<String> getExcludeList() {
		return excludeList;
	}
}
<|MERGE_RESOLUTION|>--- conflicted
+++ resolved
@@ -103,7 +103,6 @@
 
 class CustomSenceTransformer extends SceneTransformer {
 	private List<String> excludeList;
-<<<<<<< HEAD
 	private List<Block> visitedBlock;
 	private String entryClassStr;
 	private String entryMethodStr;
@@ -113,15 +112,6 @@
 		this.entryClassStr = entryClassStr;
 		this.entryMethodStr = entryMethodStr;
 		this.entryMethod = null;
-=======
-	private String entryClass;
-	private String entryMethod;
-	private List<Block> visitedBlock;
-
-	public CustomSenceTransformer(String entryClass, String entryMethod) {
-		this.entryClass = entryClass;
-		this.entryMethod = entryMethod;
->>>>>>> 55cf1e52
 
 		excludeList = new LinkedList<String> ();
 
@@ -138,10 +128,6 @@
 
 	@Override
 	protected void internalTransform(String phaseName, Map<String, String> options) {
-<<<<<<< HEAD
-=======
-		Map<String, SootMethod> methodMap = new HashMap<String, SootMethod>();
->>>>>>> 55cf1e52
 		List<FuzzerConfig> classYaml = new ArrayList<FuzzerConfig>();
 
 		// Extract Callgraph for the included Java Class
@@ -159,14 +145,11 @@
 
 			// Loop through each methods in the class
 			for (SootMethod m : c.getMethods()) {
-<<<<<<< HEAD
 				if (m.getName().equals(this.entryMethodStr) &&
 						c.getName().equals(this.entryClassStr)) {
 					this.entryMethod = m;
 				}
-
-=======
->>>>>>> 55cf1e52
+        
 				// Discover method related information
 				FunctionElement element= new FunctionElement();
 
@@ -271,13 +254,7 @@
 			classYaml.add(classConfig);
 		}
 		System.out.println("Call Tree");
-<<<<<<< HEAD
 		System.out.println(extractCallTree(callGraph, this.entryMethod, 0, -1));
-=======
-		System.out.println(extractCallTree(callGraph,
-				this.entryClass + "#" + this.entryMethod,
-				methodMap, 0, -1));
->>>>>>> 55cf1e52
 		System.out.println("--------------------------------------------------");
 		ObjectMapper om = new ObjectMapper(new YAMLFactory());
 		for(FuzzerConfig config:classYaml) {
@@ -289,7 +266,7 @@
 		}
 	}
 
-<<<<<<< HEAD
+
 	private Integer calculateDepth(CallGraph cg, SootMethod method) {
 		int depth = 0;
 
@@ -320,31 +297,6 @@
 		}
 
 		return callTree.toString();
-=======
-	// Recursively extract calltree from stored method relationship
-	private String extractCallTree(CallGraph cg, String index, Map<String, SootMethod> methodMap, Integer depth, Integer line) {
-		SootMethod m = methodMap.get(index);
-		String[] name = index.split("#");
-		if (m == null) {
-			return StringUtils.leftPad("", depth * 2) + name[1] + " " + name[0] + " linenumber=" + line + "\n";
-		} else {
-			StringBuffer callTree = new StringBuffer();
-			Iterator<Edge> outEdges = cg.edgesOutOf(m);
-
-			callTree.append(StringUtils.leftPad("", depth * 2));
-			callTree.append(name[1] + " " + name[0] + " linenumber=" + line + "\n");
-
-			while (outEdges.hasNext()) {
-				Edge edge = outEdges.next();
-				SootMethod tgt = (SootMethod) edge.getTgt();
-				callTree.append(extractCallTree(cg,
-						tgt.getDeclaringClass().getName() + "#" + tgt.getName(),
-						methodMap, depth + 1, edge.srcStmt().getJavaSourceStartLineNumber()));
-			}
-
-			return callTree.toString();
-		}
->>>>>>> 55cf1e52
 	}
 
 	private Integer calculateCyclomaticComplexity(List<Block> start, Integer complexity) {
