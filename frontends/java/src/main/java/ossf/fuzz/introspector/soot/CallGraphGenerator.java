// Copyright 2022 Fuzz Introspector Authors
//
// Licensed under the Apache License, Version 2.0 (the "License");
// you may not use this file except in compliance with the License.
// You may obtain a copy of the License at
//
//      http://www.apache.org/licenses/LICENSE-2.0
//
// Unless required by applicable law or agreed to in writing, software
// distributed under the License is distributed on an "AS IS" BASIS,
// WITHOUT WARRANTIES OR CONDITIONS OF ANY KIND, either express or implied.
// See the License for the specific language governing permissions and
// limitations under the License.
///////////////////////////////////////////////////////////////////////////

package ossf.fuzz.introspector.soot;

import com.fasterxml.jackson.databind.ObjectMapper;
import com.fasterxml.jackson.dataformat.yaml.YAMLFactory;
import java.io.File;
import java.io.FileWriter;
import java.io.IOException;
import java.util.Arrays;
import java.util.Collections;
import java.util.Comparator;
import java.util.HashMap;
import java.util.HashSet;
import java.util.Iterator;
import java.util.LinkedList;
import java.util.List;
import java.util.Map;
import java.util.Set;
import org.apache.commons.lang3.StringUtils;
import ossf.fuzz.introspector.soot.yaml.BranchProfile;
import ossf.fuzz.introspector.soot.yaml.BranchSide;
import ossf.fuzz.introspector.soot.yaml.Callsite;
import ossf.fuzz.introspector.soot.yaml.FunctionConfig;
import ossf.fuzz.introspector.soot.yaml.FunctionElement;
import ossf.fuzz.introspector.soot.yaml.FuzzerConfig;
import soot.Body;
import soot.PackManager;
import soot.Scene;
import soot.SceneTransformer;
import soot.SootClass;
import soot.SootMethod;
import soot.Transform;
import soot.Unit;
import soot.jimple.InvokeExpr;
import soot.jimple.Stmt;
import soot.jimple.internal.JIfStmt;
import soot.jimple.toolkits.callgraph.CallGraph;
import soot.jimple.toolkits.callgraph.Edge;
import soot.options.Options;
import soot.toolkits.graph.Block;
import soot.toolkits.graph.BlockGraph;
import soot.toolkits.graph.BriefBlockGraph;

public class CallGraphGenerator {
  public static void main(String[] args) {
    System.out.println("[Callgraph] Running callgraph plugin");
    if (args.length < 3 || args.length > 4) {
      System.err.println("No jarFiles, entryClass or entryMethod.");
      return;
    }
    List<String> jarFiles = Arrays.asList(args[0].split(":"));
    String entryClass = args[1];
    String entryMethod = args[2];
    String includePrefix = "";
    String excludePrefix = "";
    if (args.length == 4) {
      includePrefix = args[3].split("===")[0];
      excludePrefix = args[3].split("===")[1];
    }

    if (jarFiles.size() < 1) {
      System.err.println("Invalid jarFiles");
    }

    System.out.println("[Callgraph] Jar files used for analysis: " + jarFiles);

    soot.G.reset();

    // Add an custom analysis phase to Soot
    CustomSenceTransformer custom =
        new CustomSenceTransformer(entryClass, entryMethod, includePrefix, excludePrefix);
    PackManager.v().getPack("wjtp").add(new Transform("wjtp.custom", custom));

    // Set basic settings for the call graph generation
    Options.v().set_process_dir(jarFiles);
    Options.v().set_prepend_classpath(true);
    Options.v().set_src_prec(Options.src_prec_java);
    Options.v().set_include(custom.getIncludeList());
    Options.v().set_exclude(custom.getExcludeList());
    Options.v().set_no_bodies_for_excluded(true);
    Options.v().set_allow_phantom_refs(true);
    Options.v().set_whole_program(true);
    Options.v().set_keep_line_number(true);
    Options.v().set_no_writeout_body_releasing(true);

    // Load and set main class
    Options.v().set_main_class(entryClass);
    SootClass c = Scene.v().loadClass(entryClass, SootClass.BODIES);
    c.setApplicationClass();

    // Load and set custom entry point
    SootMethod entryPoint;
    try {
      entryPoint = c.getMethodByName(entryMethod);
    } catch (RuntimeException e) {
      System.out.println("Cannot find method: " + entryMethod + "from class: " + entryClass + ".");
      return;
    }
    List<SootMethod> entryPoints = new LinkedList<SootMethod>();
    entryPoints.add(entryPoint);
    Scene.v().setEntryPoints(entryPoints);

    // Load all related classes
    Scene.v().loadNecessaryClasses();
    Scene.v().loadDynamicClasses();

    // Start the generation
    PackManager.v().runPacks();
  }
}

class CustomSenceTransformer extends SceneTransformer {
  private List<String> includeList;
  private List<String> excludeList;
  private List<String> excludeMethodList;
  private List<Block> visitedBlock;
  private Map<String, Set<String>> edgeClassMap;
  private String entryClassStr;
  private String entryMethodStr;
  private SootMethod entryMethod;
  private FunctionConfig methodList;

  public CustomSenceTransformer(
      String entryClassStr, String entryMethodStr, String includePrefix, String excludePrefix) {
    this.entryClassStr = entryClassStr;
    this.entryMethodStr = entryMethodStr;
    this.entryMethod = null;

    includeList = new LinkedList<String>();
    excludeList = new LinkedList<String>();

    for (String include : includePrefix.split(":")) {
      if (!include.equals("")) {
        includeList.add(include);
      }
    }
    for (String exclude : excludePrefix.split(":")) {
      if (!exclude.equals("")) {
        excludeList.add(exclude);
      }
    }

    excludeMethodList = new LinkedList<String>();

    excludeMethodList.add("<init>");
    excludeMethodList.add("<clinit>");
    excludeMethodList.add("finalize");

    edgeClassMap = new HashMap<String, Set<String>>();

    methodList = new FunctionConfig();
  }

  @Override
  protected void internalTransform(String phaseName, Map<String, String> options) {
    Map<SootClass, List<SootMethod>> classMethodMap = new HashMap<SootClass, List<SootMethod>>();
    methodList.setListName("All functions");

    System.out.println("[Callgraph] Internal transform init");
    // Extract Callgraph for the included Java Class
    System.out.println("[Callgraph] Determining classes to use for analysis.");
    CallGraph callGraph = Scene.v().getCallGraph();
    for (SootClass c : Scene.v().getClasses()) {
      boolean isInclude = false;
      boolean isIgnore = false;
      String cname = c.getName();

      for (String prefix : includeList) {
        if (cname.startsWith(prefix)) {
          isInclude = true;
          break;
        }
      }
      if (!isInclude) {
        for (String prefix : excludeList) {
          if (cname.startsWith(prefix)) {
            isIgnore = true;
            break;
          }
        }
      }

      if (!isIgnore) {
        System.out.println("[Callgraph] [USE] class: " + c.getName());
        classMethodMap.put(c, c.getMethods());
      } else {
        System.out.println("[Callgraph] [SKIP] class: " + c.getName());
      }
    }
    System.out.println("[Callgraph] Finished going through classes");

    for (SootClass c : classMethodMap.keySet()) {
      System.out.println("Inspecting class: " + c.getName());
      // Loop through each methods in the class
      for (SootMethod m : classMethodMap.get(c)) {
        if (this.excludeMethodList.contains(m.getName())) {
          System.out.println("[Callgraph] Skipping method: " + m.getName());
          continue;
        }
        System.out.println("[Callgraph] Analysing method: " + m.getName());

        // Discover method related information
        FunctionElement element = new FunctionElement();
        Map<String, Integer> functionLineMap = new HashMap<String, Integer>();

        if (m.getName().equals(this.entryMethodStr) && c.getName().equals(this.entryClassStr)) {
          this.entryMethod = m;
        }

        element.setFunctionName("[" + c.getFilePath() + "]." + m.getSubSignature().split(" ")[1]);
        element.setFunctionSourceFile(c.getFilePath());
        element.setFunctionLinenumber(m.getJavaSourceStartLineNumber());
        element.setReturnType(m.getReturnType().toString());
        element.setFunctionDepth(0);
        element.setArgCount(m.getParameterCount());
        for (soot.Type type : m.getParameterTypes()) {
          element.addArgType(type.toString());
        }

        // Identify in / out edges of each method.
        int methodEdges = 0;
        Iterator<Edge> outEdges = this.mergePolymorphism(callGraph, callGraph.edgesOutOf(m));
        Iterator<Edge> inEdges = callGraph.edgesInto(m);
        while (inEdges.hasNext()) {
          methodEdges++;
          inEdges.next();
        }
        element.setFunctionUses(methodEdges);
        methodEdges = 0;
        for (; outEdges.hasNext(); methodEdges++) {
          Edge edge = outEdges.next();
          SootMethod tgt = edge.tgt();
          if (this.excludeMethodList.contains(tgt.getName())) {
            methodEdges--;
            continue;
          }
          String callerClass = edge.src().getDeclaringClass().getName();
          String className = "";
          Set<String> classNameSet =
              this.edgeClassMap.getOrDefault(
                  callerClass
                      + ":"
                      + tgt.getName()
                      + ":"
                      + ((edge.srcStmt() == null)
                          ? -1
                          : edge.srcStmt().getJavaSourceStartLineNumber()),
                  Collections.emptySet());
          className = this.mergeClassName(classNameSet);
          boolean merged = false;
          for (String name : className.split(":")) {
            if (name.equals(tgt.getDeclaringClass().getName())) {
              merged = true;
              break;
            }
          }
          if (!merged) {
            className = tgt.getDeclaringClass().getName();
          }
          element.addFunctionsReached("[" + className + "]." + tgt.getSubSignature().split(" ")[1]);
          functionLineMap.put(
              tgt.getSubSignature().split(" ")[1], edge.srcStmt().getJavaSourceStartLineNumber());
        }
        element.setEdgeCount(methodEdges);

        // Identify blocks information
        Body methodBody;
        try {
          methodBody = m.retrieveActiveBody();
        } catch (Exception e) {
          // Source code not provided for this method.
          element.setBBCount(0);
          element.setiCount(0);
          element.setCyclomaticComplexity(0);
          methodList.addFunctionElement(element);
          // System.err.println("Source code for " + m + " not found.");
          continue;
        }
        BlockGraph blockGraph = new BriefBlockGraph(methodBody);

        element.setBBCount(blockGraph.size());
        int iCount = 0;
        for (Block block : blockGraph.getBlocks()) {
          Iterator<Unit> blockIt = block.iterator();
          while (blockIt.hasNext()) {
            // Looping statement from all blocks from this specific method.
            Unit unit = blockIt.next();
            if (unit instanceof Stmt) {
<<<<<<< HEAD
              Callsite callsite = handleStatement((Stmt) unit, c.getFilePath());
=======
              Callsite callsite = handleMethodInvocationInStatement((Stmt) unit, c.getFilePath());
>>>>>>> bde7b319
              if (callsite != null) {
                element.addCallsite(callsite);
              }
              if (unit instanceof JIfStmt) {
                element.addBranchProfile(
                    handleIfStatement(blockGraph.getBlocks(), unit, c.getName(), functionLineMap));
              }
            }
            iCount++;
          }
        }
        element.setiCount(iCount);

        visitedBlock = new LinkedList<Block>();
        visitedBlock.addAll(blockGraph.getTails());
        element.setCyclomaticComplexity(calculateCyclomaticComplexity(blockGraph.getHeads(), 0));

        methodList.addFunctionElement(element);
      }
    }
    try {
      if (methodList.getFunctionElements().size() == 0) {
        throw new RuntimeException(
            "No method in analysing scope, consider relaxing the exclude constraint.");
      }

      // Extract call tree and write to .data
      File file = new File("fuzzerLogFile-" + this.entryClassStr + ".data");
      file.createNewFile();
      FileWriter fw = new FileWriter(file);
      fw.write(extractCallTree(callGraph, this.entryMethod, 0, -1));
      fw.close();

      // Calculate function depth
      this.calculateDepth();

      // Extract other info and write to .data.yaml
      ObjectMapper om = new ObjectMapper(new YAMLFactory());
      file = new File("fuzzerLogFile-" + this.entryClassStr + ".data.yaml");
      file.createNewFile();
      fw = new FileWriter(file);
      FuzzerConfig config = new FuzzerConfig();
      config.setFilename(this.entryClassStr);
      config.setFunctionConfig(methodList);
      fw.write(om.writeValueAsString(config));
      fw.close();
    } catch (IOException e) {
      System.err.println(e);
    }
  }

  // Include empty profile with name for excluded standard libraries
  private void handleExcludedMethod(CallGraph cg, String cName, String mName, SootMethod m) {
    for (String name : cName.split(":")) {
      for (String prefix : this.excludeList) {
        if (name.startsWith(prefix)) {
          FunctionElement element = new FunctionElement();
          element.setFunctionName("[" + name + "]." + mName);
          element.setFunctionSourceFile(name);
          element.setFunctionLinenumber(m.getJavaSourceStartLineNumber());
          element.setReturnType(m.getReturnType().toString());
          element.setFunctionDepth(0);
          element.setArgCount(m.getParameterCount());
          for (soot.Type type : m.getParameterTypes()) {
            element.addArgType(type.toString());
          }
          Iterator<Edge> inEdges = cg.edgesInto(m);
          Integer counter = 0;
          while (inEdges.hasNext()) {
            counter++;
            inEdges.next();
          }
          element.setFunctionUses(counter);
          element.setEdgeCount(0);
          element.setBBCount(0);
          element.setiCount(0);
          element.setCyclomaticComplexity(0);
          methodList.addFunctionElement(element);
        }
      }
    }
  }

  private FunctionElement searchElement(String functionName) {
    for (FunctionElement element : methodList.getFunctionElements()) {
      if (element.getFunctionName().equals(functionName)) {
        return element;
      }
    }
    return null;
  }

  // Shorthand for calculateDepth from Top
  private void calculateDepth() {
    for (FunctionElement element : methodList.getFunctionElements()) {
      element.setFunctionDepth(this.calculateDepth(element, new HashSet<FunctionElement>()));
    }
  }

  // Calculate method depth
  private Integer calculateDepth(FunctionElement element, Set<FunctionElement> handled) {
    Integer depth = element.getFunctionDepth();

    if ((depth > 0) || (handled.contains(element))) {
      return depth;
    }

    handled.add(element);

    for (String reachedName : element.getFunctionsReached()) {
      FunctionElement reachedElement = this.searchElement(reachedName);
      if (reachedElement != null) {
        Integer newDepth = this.calculateDepth(reachedElement, handled) + 1;
        depth = (newDepth > depth) ? newDepth : depth;
      }
    }

    return depth;
  }

  // Shorthand for extractCallTree from top
  private String extractCallTree(CallGraph cg, SootMethod method, Integer depth, Integer line) {
    return "Call tree\n"
        + extractCallTree(cg, method, depth, line, new LinkedList<SootMethod>(), null);
  }

  // Recursively extract calltree from stored method relationship, ignoring loops
  private String extractCallTree(
      CallGraph cg,
      SootMethod method,
      Integer depth,
      Integer line,
      List<SootMethod> handled,
      String callerClass) {
    StringBuilder callTree = new StringBuilder();

    if (this.excludeMethodList.contains(method.getName())) {
      return "";
    }

    String className = "";
    if (callerClass != null) {
      Set<String> classNameSet =
          this.edgeClassMap.getOrDefault(
              callerClass + ":" + method.getName() + ":" + line, Collections.emptySet());
      className = this.mergeClassName(classNameSet);
      boolean merged = false;
      for (String name : className.split(":")) {
        if (name.equals(method.getDeclaringClass().getName())) {
          merged = true;
          break;
        }
      }
      if (!merged) {
        className = method.getDeclaringClass().getName();
      }
    } else {
      className = method.getDeclaringClass().getName();
    }

    String methodName = method.getSubSignature().split(" ")[1];
    callTree.append(StringUtils.leftPad("", depth * 2));
    callTree.append(methodName + " " + className + " linenumber=" + line + "\n");

    boolean excluded = false;
    checkExclusionLoop:
    for (String cl : className.split(":")) {
      for (String prefix : this.excludeList) {
        if (cl.startsWith(prefix)) {
          excluded = true;
          break checkExclusionLoop;
        }
      }
    }
    if (excluded) {
      this.handleExcludedMethod(cg, className, methodName, method);
      return callTree.toString();
    }

    if (!handled.contains(method)) {
      handled.add(method);
      Iterator<Edge> outEdges = this.mergePolymorphism(cg, cg.edgesOutOf(method));

      while (outEdges.hasNext()) {
        Edge edge = outEdges.next();
        SootMethod tgt = edge.tgt();

        if (tgt.equals(edge.src())) {
          continue;
        }

        callTree.append(
            extractCallTree(
                cg,
                tgt,
                depth + 1,
                (edge.srcStmt() == null) ? -1 : edge.srcStmt().getJavaSourceStartLineNumber(),
                handled,
                edge.src().getDeclaringClass().getName()));
      }
    }

    return callTree.toString();
  }

  private Integer calculateCyclomaticComplexity(List<Block> start, Integer complexity) {
    for (Block block : start) {
      if (visitedBlock.contains(block)) {
        complexity += 1;
      } else {
        visitedBlock.add(block);
        complexity = calculateCyclomaticComplexity(block.getSuccs(), complexity);
      }
    }
    return complexity;
  }

  private Map<String, Integer> getBlockStartEndLineWithLineNumber(
      List<Block> blocks, Integer lineNumber) {
    Integer startLine;
    Integer endLine;

    for (Block block : blocks) {
      Iterator<Unit> it = block.iterator();
      startLine = -1;
      endLine = -1;
      while (it.hasNext()) {
        Unit unit = it.next();
        if (startLine == -1) {
          startLine = unit.getJavaSourceStartLineNumber();
        }
        endLine = unit.getJavaSourceStartLineNumber();
      }
      if (lineNumber >= startLine && lineNumber <= endLine) {
        Map<String, Integer> line = new HashMap<String, Integer>();
        line.put("start", startLine);
        line.put("end", endLine);
        return line;
      }
    }

    return Collections.emptyMap();
  }

  private List<String> getFunctionCallInTargetLine(
      Map<String, Integer> functionLineMap, Integer startLine, Integer endLine) {
    List<String> targetFunctionList = new LinkedList<String>();

    for (String key : functionLineMap.keySet()) {
      Integer lineNumber = functionLineMap.get(key);
      if (lineNumber >= startLine && lineNumber <= endLine) {
        targetFunctionList.add(key);
      }
    }

    return targetFunctionList;
  }

  private Iterator<Edge> sortEdgeByLineNumber(Iterator<Edge> it) {
    List<Edge> edgeList = new LinkedList<Edge>();

    while (it.hasNext()) {
      edgeList.add(it.next());
    }

    Collections.sort(
        edgeList,
        new Comparator<Edge>() {
          @Override
          public int compare(Edge e1, Edge e2) {
            int line =
                e1.srcStmt().getJavaSourceStartLineNumber()
                    - e2.srcStmt().getJavaSourceStartLineNumber();
            if (line == 0) {
              return e1.tgt()
                  .getDeclaringClass()
                  .getName()
                  .compareTo(e2.tgt().getDeclaringClass().getName());
            } else {
              return line;
            }
          }
        });

    return edgeList.iterator();
  }

  private Iterator<Edge> mergePolymorphism(CallGraph cg, Iterator<Edge> it) {
    List<Edge> edgeList = new LinkedList<Edge>();

    it = this.sortEdgeByLineNumber(it);

    while (it.hasNext()) {
      Edge edge = it.next();
      String className = edge.tgt().getDeclaringClass().getName();
      String matchStr =
          edge.src().getDeclaringClass().getName()
              + ":"
              + edge.tgt().getName()
              + ":"
              + edge.srcStmt().getJavaSourceStartLineNumber();

      if (cg.edgesOutOf(edge.tgt()).hasNext()) {
        edgeList.add(edge);
      } else {
        Set<String> classNameSet;
        if (this.edgeClassMap.containsKey(matchStr)) {
          classNameSet = this.edgeClassMap.get(matchStr);
        } else {
          classNameSet = new HashSet<String>();
          edgeList.add(edge);
        }
        classNameSet.add(className);
        this.edgeClassMap.put(matchStr, classNameSet);
      }
    }

    List<String> keySet = new LinkedList<String>();
    for (String key : this.edgeClassMap.keySet()) {
      if (this.edgeClassMap.get(key).size() <= 1) {
        keySet.add(key);
      }
    }
    for (String key : keySet) {
      this.edgeClassMap.remove(key);
    }

    return this.sortEdgeByLineNumber(edgeList.iterator());
  }

  private String mergeClassName(Set<String> classNameSet) {
    StringBuilder mergedClassName = new StringBuilder();

    List<String> classNameList = new LinkedList<String>(classNameSet);
    Collections.sort(classNameList);

    for (String className : classNameList) {
      if (mergedClassName.length() > 0) {
        mergedClassName.append(":");
      }
      mergedClassName.append(className);
    }

    return mergedClassName.toString();
  }

<<<<<<< HEAD
  private Callsite handleStatement(Stmt stmt, String sourceFilePath) {
=======
  /**
   * The method retrieve the invocation body of a statement if existed. Then it determine the
   * information of the method invoked and store them in the result to record the callsite
   * information of the invoked method in its parent method.
   *
   * @param stmt the statement to handle
   * @param sourceFilePath the file path for the parent method
   * @return the callsite object to store in the output yaml file
   */
  private Callsite handleMethodInvocationInStatement(Stmt stmt, String sourceFilePath) {
>>>>>>> bde7b319
    // Handle statements of a method
    if ((stmt.containsInvokeExpr()) && (sourceFilePath != null)) {
      InvokeExpr expr = stmt.getInvokeExpr();
      Callsite callsite = new Callsite();
      SootMethod target = expr.getMethod();
      if (!this.excludeMethodList.contains(target.getName())) {
        callsite.setSource(sourceFilePath + ":" + stmt.getJavaSourceStartLineNumber() + ",1");
        callsite.setMethodName("[" + target.getDeclaringClass() + "]." + target.getName());
        return callsite;
      }
    }

    return null;
  }

  private BranchProfile handleIfStatement(
      List<Block> blocks, Unit unit, String cname, Map<String, Integer> functionLineMap) {
    // Handle if branch
    BranchProfile branchProfile = new BranchProfile();

    Integer trueBlockLineNumber = unit.getJavaSourceStartLineNumber() + 1;
    Integer falseBlockLineNumber =
        ((JIfStmt) unit).getUnitBoxes().get(0).getUnit().getJavaSourceStartLineNumber();

    Map<String, Integer> trueBlockLine =
        getBlockStartEndLineWithLineNumber(blocks, trueBlockLineNumber);
    Map<String, Integer> falseBlockLine =
        getBlockStartEndLineWithLineNumber(blocks, falseBlockLineNumber);

    // True branch
    if (!trueBlockLine.isEmpty()) {
      Integer start = falseBlockLine.get("start");
      branchProfile.addBranchSides(
          processBranch(trueBlockLine, cname + ":" + start, functionLineMap));
    }

    // False branch
    if (!falseBlockLine.isEmpty()) {
      Integer start = falseBlockLine.get("start");
      branchProfile.addBranchSides(
          processBranch(falseBlockLine, cname + ":" + (start - 1), functionLineMap));
    }

    branchProfile.setBranchString(cname + ":" + unit.getJavaSourceStartLineNumber());

    return branchProfile;
  }

  private BranchSide processBranch(
      Map<String, Integer> blockLine, String cname, Map<String, Integer> functionLineMap) {
    BranchSide branchSide = new BranchSide();

    Integer start = blockLine.get("start");
    Integer end = blockLine.get("end");
    branchSide.setBranchSideStr(cname);
    branchSide.setBranchSideFuncs(getFunctionCallInTargetLine(functionLineMap, start, end));

    return branchSide;
  }

  public List<String> getIncludeList() {
    return includeList;
  }

  public List<String> getExcludeList() {
    return excludeList;
  }
}<|MERGE_RESOLUTION|>--- conflicted
+++ resolved
@@ -300,11 +300,7 @@
             // Looping statement from all blocks from this specific method.
             Unit unit = blockIt.next();
             if (unit instanceof Stmt) {
-<<<<<<< HEAD
-              Callsite callsite = handleStatement((Stmt) unit, c.getFilePath());
-=======
               Callsite callsite = handleMethodInvocationInStatement((Stmt) unit, c.getFilePath());
->>>>>>> bde7b319
               if (callsite != null) {
                 element.addCallsite(callsite);
               }
@@ -651,20 +647,17 @@
     return mergedClassName.toString();
   }
 
-<<<<<<< HEAD
-  private Callsite handleStatement(Stmt stmt, String sourceFilePath) {
-=======
   /**
-   * The method retrieve the invocation body of a statement if existed. Then it determine the
-   * information of the method invoked and store them in the result to record the callsite
-   * information of the invoked method in its parent method.
+   * The method retrieves the invocation body of a statement if existed. 
+   * Then it determines the information of the method invoked and stores 
+   * them in the result to record the callsite information of the invoked
+   * method in its parent method.
    *
    * @param stmt the statement to handle
    * @param sourceFilePath the file path for the parent method
    * @return the callsite object to store in the output yaml file
    */
   private Callsite handleMethodInvocationInStatement(Stmt stmt, String sourceFilePath) {
->>>>>>> bde7b319
     // Handle statements of a method
     if ((stmt.containsInvokeExpr()) && (sourceFilePath != null)) {
       InvokeExpr expr = stmt.getInvokeExpr();
