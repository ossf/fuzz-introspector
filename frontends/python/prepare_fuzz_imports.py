# Copyright 2022 Fuzz Introspector Authors
#
# Licensed under the Apache License, Version 2.0 (the "License");
# you may not use this file except in compliance with the License.
# You may obtain a copy of the License at
#
#      http://www.apache.org/licenses/LICENSE-2.0
#
# Unless required by applicable law or agreed to in writing, software
# distributed under the License is distributed on an "AS IS" BASIS,
# WITHOUT WARRANTIES OR CONDITIONS OF ANY KIND, either express or implied.
# See the License for the specific language governing permissions and
# limitations under the License.

import ast
import os
import sys
import shutil
import importlib.util


class FuzzerVisitor(ast.NodeVisitor):

    def __init__(self, ast_content):
        print("Hello")
        self.ast_content = ast_content
        self.current_scope = []

        self.fuzzer_entrypoint = None
        self.fuzzer_imports = []
        self.fuzzer_packages = []

    def visit_Module(self, node):
        print("Visiting module")
        print(node)
        self.generic_visit(node)

    def visit_With(self, node):
        print("In with")
        print(node.body)
        for elem in node.body:
            print("Iterating %s" % (elem))
            self.visit(elem)

    def visit_Import(self, node):
        print("Import")
        for alias in node.names:
            print("- %s" % (alias.name))
            self.fuzzer_imports.append(alias.name)

    def visit_ImportFrom(self, node):
        print("From import")
        mod = node.module
        for _import in node.names:
            imported_module = mod + "." + _import.name
            if imported_module.endswith(".*"):
                imported_module = imported_module[:-2]
            self.fuzzer_imports.append(imported_module)

    def visit_Call(self, node):
        if len(self.current_scope) == 0:
            scope = "global"
        else:
            scope = self.current_scope[-1]
        print("call instruction: %s" % (ast.dump(node)))
        print("Inside of call instruction -- %s" % (scope))
        if isinstance(node.func, ast.Name):
            print("- [N] %s" % (node.func.id))
        if isinstance(node.func, ast.Attribute):
            print("%s" % (node.func))
            lhs = ""
            lhs_obj = node.func
            while isinstance(lhs_obj, ast.Attribute):
                tmp = lhs_obj.value
                lhs = "." + lhs_obj.attr + lhs
                lhs_obj = tmp
                if isinstance(tmp, ast.Name):
                    break
                if isinstance(lhs_obj, ast.Call):
                    self.visit_Call(lhs_obj)
                    lhs_obj = None
            if lhs_obj is not None:
                try:
                    lhs = lhs_obj.id + lhs
                except AttributeError:
                    lhs = ""
            print(" [C] %s" % (lhs))

            # Check if we have atheris.Setup
            if lhs == "atheris.Setup":
                print("We have the set up function")
                # Identify the second argument to the function
                # Target function is the second argument
                arg = node.args[1]
                if isinstance(arg, ast.Name):
                    self.fuzzer_entrypoint = arg.id

                for arg in node.args:
                    print("- arg: %s" % (arg))

    def visit_FunctionDef(self, node):
        print("Function definition: %s" % (node.name))
        self.current_scope.append(node.name)
        self.generic_visit(node)
        self.current_scope = self.current_scope[:-1]

    def analyze(self):
        self.visit(self.ast_content)

    def print_specifics(self):
        print("#" * 50)
        print("Fuzzer specification")
        if self.fuzzer_entrypoint is None:
            ep = "Found none"
        else:
            ep = self.fuzzer_entrypoint
        print("- Fuzzer entrypoint: %s" % (ep))
        print("- Fuzzer imports:")
        for _import in self.fuzzer_imports:
            print("  - %s" % (_import))
            if _import.count(".") > 0:
                _import = _import.split(".")[0]
                print("Refining import to %s" % (_import))

            # Let's try and see if these are searchable
            try:
                specs = importlib.util.find_spec(_import)
            except ModuleNotFoundError:
                continue
            except ImportError:
                continue
            print("No error")
            if specs is not None:
                print("Spec:")
                print(specs)
                avoid = ['atheris', 'sys', 'os']
                if _import not in avoid:
                    if specs.submodule_search_locations:
                        for elem in specs.submodule_search_locations:
                            print("Checking --- %s" % (elem))
<<<<<<< HEAD
                            if (
                                ("/usr/local/lib/" in elem or "/usr/lib/" in elem)
                                and "site-packages" not in elem
                            ):
                                # Skip packages that are builtin packages
=======
                            if (("/usr/local/lib/" in elem
                                 or "/usr/lib/" in elem)
                                    and "site-packages" not in elem
                                    and "dist-packages" not in elem):
                                # skip packages that are builtin packacges
>>>>>>> 329796a3
                                # Check if we can refine
                                if elem.count(".") > 1:
                                    print("Has such a count")
                                continue
                            print("Adding --- %s" % (elem))
                            self.fuzzer_packages.append(elem)
            else:
                print("Spec is none")
        print("Iterating")
        for pkg in self.fuzzer_packages:
            print("package: %s" % (pkg))


def get_package_paths(filename):
    with open(filename, "r") as f:
        content = f.read()

    print("Fuzzer visitor")
    fuzz_visitor = FuzzerVisitor(ast.parse(content))
    fuzz_visitor.analyze()
    fuzz_visitor.print_specifics()

    return fuzz_visitor.fuzzer_packages


if __name__ == "__main__":
    filename = sys.argv[1]
    if len(sys.argv) > 2:
        is_oss_fuzz = True
    else:
        is_oss_fuzz = False
    fuzz_packages = get_package_paths(filename)
    print("After main")
    for fpkg in fuzz_packages:
        print("- %s" % (fpkg))
    with open("tmp-packages.txt", "w") as pkgf:
        for fpkg in fuzz_packages:
            print("- %s" % (fpkg))
            pkgf.write(fpkg)
            pkgf.write("\n")

    if is_oss_fuzz:
        if not os.path.isdir("/src/pyintro-pack-deps"):
            os.mkdir("/src/pyintro-pack-deps")
        for pkg in fuzz_packages:
            dst_dir = "/src/pyintro-pack-deps/%s" % (os.path.basename(pkg))
            if os.path.isdir(pkg) and not os.path.isdir(dst_dir):
                shutil.copytree(pkg, dst_dir)<|MERGE_RESOLUTION|>--- conflicted
+++ resolved
@@ -138,19 +138,11 @@
                     if specs.submodule_search_locations:
                         for elem in specs.submodule_search_locations:
                             print("Checking --- %s" % (elem))
-<<<<<<< HEAD
-                            if (
-                                ("/usr/local/lib/" in elem or "/usr/lib/" in elem)
-                                and "site-packages" not in elem
-                            ):
-                                # Skip packages that are builtin packages
-=======
                             if (("/usr/local/lib/" in elem
                                  or "/usr/lib/" in elem)
                                     and "site-packages" not in elem
                                     and "dist-packages" not in elem):
                                 # skip packages that are builtin packacges
->>>>>>> 329796a3
                                 # Check if we can refine
                                 if elem.count(".") > 1:
                                     print("Has such a count")
