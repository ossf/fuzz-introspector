--- conflicted
+++ resolved
@@ -28,23 +28,18 @@
 def inspect_project(project_name):
     report_generator = scanner.get_all_reports([project_name], 300, 1)
     project, date_as_str, introspector_project = next(report_generator)
-<<<<<<< HEAD
-    introspector_url = scanner.get_introspector_report_url(project, date_as_str)
-=======
+
     introspector_url = scanner.get_introspector_report_url(
         project, date_as_str)
->>>>>>> 96a23c4e
+
     coverage_url = scanner.get_coverage_report_url(project, date_as_str)
 
     all_functions = introspector_project.proj_profile.get_all_functions()
 
     function_list = list()
     idx = 0
-<<<<<<< HEAD
-    max_to_count = 500
-=======
+
     max_to_count = 1500
->>>>>>> 96a23c4e
 
     project_reach_count = get_percentage(
         introspector_project.proj_profile.reached_func_count,
@@ -63,12 +58,10 @@
         'code-coverage-url': coverage_url,
     }
 
-<<<<<<< HEAD
-    covered_funcs = introspector_project.proj_profile.get_all_runtime_covered_functions()
-=======
+
     covered_funcs = introspector_project.proj_profile.get_all_runtime_covered_functions(
     )
->>>>>>> 96a23c4e
+
     introspector_project.proj_profile.total_functions
     project_timestamp = {
         'project_name': project_name,
@@ -88,16 +81,12 @@
         code_coverage = introspector_project.proj_profile.get_func_hit_percentage(
             function_name)
 
-<<<<<<< HEAD
-        #coverage_url=""
-        func_cov_url = introspector_project.proj_profile.resolve_coverage_report_link(
-            coverage_url.replace("/report.html", ""), function_profile.function_source_file, function_profile.function_linenumber,
-=======
+
         func_cov_url = introspector_project.proj_profile.resolve_coverage_report_link(
             coverage_url.replace("/report.html",
                                  ""), function_profile.function_source_file,
             function_profile.function_linenumber,
->>>>>>> 96a23c4e
+
             function_profile.function_name)
 
         function_list.append({
@@ -118,19 +107,12 @@
     db_dict['function-list'] = list()
     db_dict['project-list'] = list()
     db_dict['project-timestamps'] = list()
-<<<<<<< HEAD
 
-    for project in project_list:
-        print("Analysing %s" % (project))
-        try:
-            project_dict, function_list, project_timestamp = inspect_project(project)
-=======
     for project in project_list:
         print("Analysing %s" % (project))
         try:
             project_dict, function_list, project_timestamp = inspect_project(
                 project)
->>>>>>> 96a23c4e
         except:
             print("Failed %s" % (project))
             continue
@@ -161,14 +143,9 @@
     func_decl = ""
     for func in json_dict['function-list']:
         s = "Function(name='%s', project='%s', is_reached=%s, runtime_code_coverage=%s, function_filename='%s', code_coverage_url='%s')" % (
-<<<<<<< HEAD
-            func['name'], func['project_name'], func['is_reached'], func['code_coverage'],
-            func['function_filename'], func['function-codereport-url'])
-=======
             func['name'], func['project_name'], func['is_reached'],
             func['code_coverage'], func['function_filename'],
             func['function-codereport-url'])
->>>>>>> 96a23c4e
         func_decl += "  %s,\n" % (s)
 
     module = f"""# Auto-generated
@@ -196,14 +173,10 @@
             'postfix', 'c-ares', 'brunsli', 'phpmap', 'lodepng', 'libpng',
             'nettle', 'h2o', 'libxml2', 'libgd', 'zstd', 'flac', 'icu'
         ]
-<<<<<<< HEAD
-        projects_to_analyse = ['htslib', 'libexif', 'hdf5', 'janet', 'opus', 'gpac', 'llhttp', 'c-ares', 'libssh']
-=======
         projects_to_analyse = [
             'htslib', 'libexif', 'hdf5', 'janet', 'opus', 'llhttp', 'c-ares',
             'libssh', 'libssh2'
         ]
->>>>>>> 96a23c4e
         #projects_to_analyse = ['htslib']
         handle_projects(projects_to_analyse)
     elif sys.argv[1] == 'convert':
