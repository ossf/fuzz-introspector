# Auto-fuzz
This tool provides auto-generation capabilities of fuzzers by way of Fuzz
Introspector and OSS-Fuzz.

The idea is largely for now to take as input a Github url to a repository,
and then output a set of OSS-Fuzz projects that include auto-generated fuzzers
for the given project at the Github project.

This is work in progress and things change rapidly. For this reason, there is
little maintenance about the the current state of the generator. However, the
commands below for auto generating fuzzers will remain stable by default.

# Installation and run
To run:
```
cd $WORKDIR

git clone https://github.com/google/oss-fuzz
git clone https://github.com/ossf/fuzz-introspector

cd fuzz-introspector
git submodule init
git submodule update

python3 -m virtualenv .venv
. .venv/bin/activate
pip3 install -r ./requirements.txt
cd frontends/python/PyCG
pip3 install .

# Go into auto-fuzz
cd ../../../tools/auto-fuzz/

# Run a small experiment (it's set to being small by default)
# Currently, only java or python supported for the language option
python3 ./manager.py --language=<language> --targets=constants

# Once it's finished, let's inspect the results.
# Identify the best targets per project
python3 ./post-process.py
```

# Some settings
`constants.py` holds important constants, in particular:
- Constants fo controlling how much effort to put in.
- The github repositories to auto-generate fuzzers for.

When focusing on only testing static analysis and not running, you can disable
runtime checks by setting `should_run_checks` to `False` in `build_and_test_single_possible_target`.
This can be useful for rapidly testing fuzzer generation, as applying the runtime
checks will take tens of minutes when doing checks on 500+ fuzzers per project.

If you want to run larger experiments, simply change the variables in the
`constants.py` file.

# Example fuzzer generated
Setting the `constants.py` to hold the values:

```python
MAX_FUZZERS_PER_PROJECT = 5000
MAX_THREADS = 10

python_git_repos = [
    'https://github.com/executablebooks/markdown-it-py'
]
```

will auto-generate a lot of fuzzers for https://github.com/executablebooks/markdown-it-py.
When running the post process afterwards, we get results:

```
python3 post_process.py
https://github.com/executablebooks/markdown-it-py  ::      autofuzz-0 ::  autofuzz-0-idx-300    ::   766 :: autofuzz-0/autofuzz-0-idx-300/fuzz_1.py
```
which shows the fuzzer at path `autofuzz-0/autofuzz-0-idx-300/fuzz_1.py`
achieves an edge coverage of `766`. The fuzzer generated, as of this writing,
is:
```python
# ... Some licensing for OSS-Fuzz.
import sys
import atheris
# Imports by the generated code
import markdown_it


@atheris.instrument_func
def TestOneInput(data):
  fdp = atheris.FuzzedDataProvider(data)
  val_1 = fdp.ConsumeUnicodeNoSurrogates(24)

  # Class target.
  # Heuristic name: Heuristic 4
  try:
    c1 = markdown_it.main.MarkdownIt()
    c1.render(val_1)
  except(TypeError,):
    pass


def main():
  atheris.instrument_all()
  atheris.Setup(sys.argv, TestOneInput)
  atheris.Fuzz()


if __name__ == "__main__":
  main()
```
# Benchmarking of Auto-Fuzz
You may also choose to run the locally provided benchmark project 
instead of real projects to test the result of the Auto-Fuzz. 
With the additional --benchmark tag, Auto-Fuzz will run the
process on the benchmark project located in benchmark/<language>
instead of real projects.

Remark: Currently, Auto-Fuzz only support benchmarking sample on Java.

<<<<<<< HEAD
To run Auto-Fuzz on the benchmark project
=======
To run Auto-Fuzz on the benchmark project, to choose the benchmark needed, change the list in constants.py
>>>>>>> aebb585d
```
python3 ./manager.py --language=<language> --benchmark
```

To validate the result
```
<<<<<<< HEAD
python3 ./post_processing.py benchmark_summary <directory> <language>
=======
python3 ./post_processing.py benchmark_summary <language>
>>>>>>> aebb585d
```


There are a total of 8 benchmarks for the Java benchmark project. Auto-Fuzz generation and post-processing should get a total of 13 fuzzers, each of which covers one of the 13 unique high-level functions. With all 13 fuzzers, all the code in the Java benchmark project should be statically reachable. The table below shows the list of those 13 unique methods.

| Java benchmark              | Method target                                                                                                                                                                                              |
|-----------------------------|------------------------------------------------------------------------------------------------------------------------------------------------------------------------------------------------------------|
| Benchmark 1                 | public static Boolean parseData(String, Integer, Integer) throws AutoFuzzException                                                                                                                         |
| Benchmark 2                 | public static Boolean parseData(String, Integer, Integer) throws AutoFuzzException                                                                                                                         |
| Benchmark 3                 | public static Boolean parseData(String, Integer, Integer, String) throws AutoFuzzException                                                                                                                 |
| Benchmark 4                 | public static Boolean parseData(String, Integer) throws AutoFuzzException                                                                                                                                  |
| Benchmark 4                 | public static Boolean parseData(String, Integer, Integer, Integer) throws AutoFuzzException                                                                                                                |
| Benchmark 5<br>(Either one) | public static void parseAlphabetic(String) throws AutoFuzzException <br>public static void parseInteger(String) throws AutoFuzzException<br>public static void parseFloat(String) throws AutoFuzzException |
| Benchmark 6                 | public void parseData(String[]) throws AutoFuzzException                                                                                                                                                   |
| Benchmark 7                 | public static Boolean processClass(Class<? extends SampleObject>, String, Integer) throws AutoFuzzException                                                                                                |
| Benchmark 8                 | public void entry1(String) throws AutoFuzzException                                                                                                                                                        |
| Benchmark 8                 | public void entry2(String) throws AutoFuzzException                                                                                                                                                        |
| Benchmark 8                 | public void entry3(String) throws AutoFuzzException                                                                                                                                                        |
| Benchmark 8                 | public void entry4(String) throws AutoFuzzException                                                                                                                                                        |
| Benchmark 8                 | public void entry5(String) throws AutoFuzzException<|MERGE_RESOLUTION|>--- conflicted
+++ resolved
@@ -115,22 +115,14 @@
 
 Remark: Currently, Auto-Fuzz only support benchmarking sample on Java.
 
-<<<<<<< HEAD
-To run Auto-Fuzz on the benchmark project
-=======
 To run Auto-Fuzz on the benchmark project, to choose the benchmark needed, change the list in constants.py
->>>>>>> aebb585d
 ```
 python3 ./manager.py --language=<language> --benchmark
 ```
 
 To validate the result
 ```
-<<<<<<< HEAD
-python3 ./post_processing.py benchmark_summary <directory> <language>
-=======
 python3 ./post_processing.py benchmark_summary <language>
->>>>>>> aebb585d
 ```
 
 
