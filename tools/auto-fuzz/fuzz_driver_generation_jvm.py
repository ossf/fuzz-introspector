# Copyright 2023 Fuzz Introspector Authors
#
# Licensed under the Apache License, Version 2.0 (the "License");
# you may not use this file except in compliance with the License.
# You may obtain a copy of the License at
#
#      http://www.apache.org/licenses/LICENSE-2.0
#
# Unless required by applicable law or agreed to in writing, software
# distributed under the License is distributed on an "AS IS" BASIS,
# WITHOUT WARRANTIES OR CONDITIONS OF ANY KIND, either express or implied.
# See the License for the specific language governing permissions and
# limitations under the License.

import os
import yaml
import constants
import itertools

from typing import List, Set, Any


class FuzzTarget:
    function_target: str
    function_class: str
    exceptions_to_handle: Set[str]
    fuzzer_source_code: str
    variables_to_add: List[Any]
    imports_to_add: Set[str]
    heuristics_used: List[str]
    class_field_list: List[str]

    def __init__(self, orig=None, func_elem=None):
        self.function_target = ""
        self.function_class = ""
        self.exceptions_to_handle = set()
        self.fuzzer_source_code = ""
        self.variables_to_add = []
        self.imports_to_add = set()
        self.heuristics_used = []
        self.class_field_list = []
        if orig:
            self.function_target = orig.function_target
            self.function_class = orig.function_class
            self.exceptions_to_handle.update(orig.exceptions_to_handle)
            self.fuzzer_source_code = orig.fuzzer_source_code
            self.variables_to_add.extend(orig.variables_to_add)
            self.imports_to_add.update(orig.imports_to_add)
            self.heuristics_used.extend(list(set(orig.heuristics_used)))
            self.class_field_list.extend(orig.class_field_list)
        elif func_elem:
            # Method name in .data.yaml for jvm: [className].methodName(methodParameterList)
            self.function_target = func_elem['functionName'].split(
                '].')[1].split('(')[0]
            self.function_class = func_elem['functionSourceFile'].replace(
                '$', '.')
            self.exceptions_to_handle.update(
                func_elem['JavaMethodInfo']['exceptions'])
            self.imports_to_add.update(_handle_import(func_elem))

    def __dict__(self):
        return {"function": self.function_target}

    def to_json(self):
        return self.function_target

    def __str__(self):
        return self.function_target

    def __name__(self):
        return "function"

    def generate_patched_fuzzer(self, filename):
        """Patches the fuzzer in `filename`.
        Performs three actions:
        1) Adds the imports necessary for the fuzzer.
        2) Adds the variables that should be seeded with fuzzing data.
        3) Adds the source code of the fuzzer.
        4) If there are class object list for random choice, create them.
        """

        # Hold the source code of the ending fuzzer.
        content = ""

        # Open the base fuzzer and patch while reading through the file.
        with open(filename, "r") as f:
            for line in f:
                if "/*IMPORTS*/" in line:
                    # Insert Java class import statement
                    content += "".join(self.imports_to_add)
                    content += "\n// "
                    content += ",".join(self.heuristics_used)
                    content += "\n"
                elif "/*CODE*/" in line:
                    # Insert Fuzzer main code logic and replace variables
                    code = self.fuzzer_source_code.replace(
                        "$VARIABLE$", ",".join(self.variables_to_add))
                    content += code
                elif "/*STATIC_OBJECT_CHOICE*/" in line:
                    # Create an array of possible static objects for random choice
                    for item in self.class_field_list:
                        content += item
                else:
                    # Copy other lines from the base fuzzer
                    content += line
        return content


def _is_enum_class(init_dict, classname):
    """Check if the method's class is an enum type"""
    if init_dict and classname in init_dict.keys():
        for func_elem in init_dict[classname]:
            if func_elem['JavaMethodInfo']['classEnum']:
                return True

    return False


def _is_project_class(classname):
    """Check if the method's class is in the target project"""
    global project_class_list
    if project_class_list:
        for project_class in project_class_list:
            if project_class.endswith(classname):
                return True

    return False


def _is_primitive_class(classname):
    """Determine if the classname is a java primitives"""
    primitives = [
        "boolean", "byte", "char", "short", "int", "long", "float", "double",
        "boolean[]", "byte[]", "char[]", "short[]", "int[]", "long[]",
        "float[]", "double[]", "void"
    ]

    return classname in primitives


def _is_method_excluded(func_elem):
    """
    Determine if the methods should be ignored for fuzzer generation.
    If any of the switch has been set to False in the constant.py, that
    specific group will not be checked and always return false.
    This method takes the method function element and returns a
    tuple of five booleans, representing if the provided method is
    being ignored by one of the five groups. The five groups are
    getter and setters, plain methods, test methods
    and methods in the Object class.
    """
    getter_setter = False
    plain = False
    test = False
    object = False

    func_name = func_elem['functionName'].split("].")[1]

    if constants.JAVA_IGNORE_GETTER_SETTER:
        if func_name.startswith("set") and len(func_elem['argTypes']) == 1:
            getter_setter = True
        if func_name.startswith("get") and len(func_elem['argTypes']) == 0:
            getter_setter = True
        if func_name.startswith("is") and len(func_elem['argTypes']) == 0:
            getter_setter = True
    if constants.JAVA_IGNORE_PLAIN_METHOD:
        if len(func_elem['argTypes']) == 0:
            plain = True
    if constants.JAVA_IGNORE_TEST_METHOD:
        if "test" in func_elem['functionName'].lower():
            test = True
        if "demo" in func_elem['functionName'].lower():
            test = True
        if "test" in func_elem['functionSourceFile'].lower():
            test = True
        if "demo" in func_elem['functionSourceFile'].lower():
            test = True
        if "jazzer" in func_elem[
                'functionName'] or "fuzzerTestOneInput" in func_elem[
                    'functionName']:
            test = True
    if constants.JAVA_IGNORE_OBJECT_METHOD:
        object_methods = [
            'clone()', 'equals(java.lang.Object)', 'finalize()', 'getClass()',
            'hashCode()', 'notify()', 'notifyAll()', 'toString()', 'wait()',
            'wait(long)', 'wait(long,int)'
        ]
        for object_method in object_methods:
            if object_method in func_elem['functionName']:
                object = True

    return getter_setter, plain, test, object


def get_target_method_statement(func_elem):
    name = func_elem['functionName'].split('].')[1]
    class_name = func_elem['functionSourceFile'].replace('$', '.')
    if func_elem['JavaMethodInfo']['static']:
        static = "static "
    else:
        static = ""

    name = "[%s] public %s%s %s" % (class_name, static,
                                    func_elem['returnType'], name)

    exception_set = set(func_elem['JavaMethodInfo']['exceptions'])
    if len(exception_set) > 0:
        name += " throws %s" % (",".join(exception_set))

    return name


def _determine_import_statement(classname):
    """Generate java import statement for a given class name"""
    if classname and not classname.startswith('java.lang.'):
        classname = classname.split("$")[0].replace("[]", "")
        if not _is_primitive_class(classname):
            return 'import %s;\n' % classname

    return ''


def _handle_import(func_elem):
    """Loop through the method element and retrieve all necessary import.
    The key to look for are shown in the following list.
    1. functionSourceFile
    2. returnType
    3. argTypes
    4. exceptions
    """
    import_set = set()

    # functionSourceFile
    import_set.add(_determine_import_statement(
        func_elem['functionSourceFile']))

    # returnType
    import_set.add(_determine_import_statement(func_elem['returnType']))

    # argTypes
    for argType in func_elem['argTypes']:
        import_set.add(_determine_import_statement(argType.split('$')[0]))

    # exceptions
    for exception in func_elem['JavaMethodInfo']['exceptions']:
        import_set.add(_determine_import_statement(exception))

    return list(import_set)


def _handle_argument(argType,
                     init_dict,
                     possible_target,
                     max_target,
                     handled,
                     obj_creation=True,
                     enum_object=False,
                     class_field=False,
                     class_object=False):
    """Generate data creation statement for given argument type"""
    if argType == "int" or argType == "java.lang.Integer":
        return ["data.consumeInt(0,100)"]
    elif argType == "int[]":
        return ["data.consumeInts(5)"]
    elif argType == "java.lang.Integer[]":
        return ["ArrayUtils.toObject(data.consumeInts(5))"]
    elif argType == "boolean" or argType == "java.lang.Boolean":
        return ["data.consumeBoolean()"]
    elif argType == "boolean[]":
        return ["data.consumeBooleans(5)"]
    elif argType == "java.lang.Boolean[]":
        return ["ArrayUtils.toObject(data.consumeBooleans(5))"]
    elif argType == "byte" or argType == "java.lang.Byte":
        return ["data.consumeByte()"]
    elif argType == "byte[]":
        return ["data.consumeBytes(5)"]
    elif argType == "java.lang.Byte[]":
        return ["ArrayUtils.toObject(data.consumeBytes(5))"]
    elif argType == "short" or argType == "java.lang.Short":
        return ["data.consumeShort()"]
    elif argType == "short[]":
        return ["data.consumeShorts(5)"]
    elif argType == "java.lang.Short[]":
        return ["ArrayUtils.toObject(data.consumeShorts(5))"]
    elif argType == "long" or argType == "java.lang.Long":
        return ["data.consumeLong()"]
    elif argType == "long[]":
        return ["data.consumeLongs(5)"]
    elif argType == "java.lang.Long[]":
        return ["ArrayUtils.toObject(data.consumeLongs(5))"]
    elif argType == "float" or argType == "java.lang.Float":
        return ["data.consumeFloat()"]
    elif argType == "char" or argType == "java.lang.Character":
        return ["data.consumeCharacter()"]
    elif argType == "java.lang.String":
        return ["data.consumeString(100)"]
    elif argType == "java.lang.String[]":
        return ["new java.lang.String[]{data.consumeString(100)}"]

    if enum_object and _is_enum_class(init_dict, argType):
        result = _handle_enum_choice(init_dict, argType)
        if result:
            return result

    if class_object and argType == "java.lang.Class":
        result = _handle_class_object(init_dict)
        if result:
            return result

    if obj_creation:
        return _handle_object_creation(argType, init_dict, possible_target,
                                       max_target, handled, class_field,
                                       class_object)
    else:
        return []


def _search_static_factory_method(classname,
                                  static_method_list,
                                  possible_target,
                                  max_target,
                                  class_object=False):
    """
    Search for all factory methods of the target class that statisfy all:
        - Public
        - Concrete (not abstract or interface)
        - Argument less than 20
        - No "test" in method name
        - Return an object of the target class
        - Only primitive arguments or class object if class_object set to True
    """
    result_list = []
    for func_elem in static_method_list:
        java_info = func_elem['JavaMethodInfo']

        # Elimnate candidates
        if not java_info['public']:
            continue
        if not java_info['concrete']:
            continue
        if len(func_elem['argTypes']) > 20:
            continue
        if "test" in func_elem['functionName']:
            continue
        if func_elem['returnType'] != classname:
            continue

        # Retrieve primitive arguments list
        arg_list = []
        for argType in func_elem['argTypes']:
            arg_list.extend(
                _handle_argument(argType.replace('$', '.'),
                                 None,
                                 None,
                                 max_target, [],
                                 False,
                                 class_object=class_object))

        # Error in some parameters
        if len(arg_list) != len(func_elem['argTypes']):
            continue

        # Handle exceptions and import
        possible_target.exceptions_to_handle.update(
            func_elem['JavaMethodInfo']['exceptions'])
        possible_target.imports_to_add.update(_handle_import(func_elem))

        # Remove [] character and argument list from function name
        # Method name in .data.yaml for jvm: [className].methodName(methodParameterList)
        call = func_elem['functionName'].split('(')[0]
        call = call.replace('[', '').replace(']', '')

        # Add parameters
        call += '(' + ','.join(arg_list) + ')'

        if call:
            result_list.append(call)

        if len(result_list) >= max_target:
            break

    return result_list


def _search_factory_method(classname,
                           static_method_list,
                           possible_method_list,
                           possible_target,
                           init_dict,
                           max_target,
                           class_field=False,
                           class_object=False):
    """
    Search for all factory methods of the target class that statisfy all:
        - Public
        - Concrete (not abstract or interface)
        - Argument less than 20
        - No "test" in method name
        - Return an object of the target class
    """
    global need_param_combination
    result_list = []
    for func_elem in possible_method_list:
        java_info = func_elem['JavaMethodInfo']

        # Elimnate candidates
        if java_info['static']:
            continue
        if not java_info['public']:
            continue
        if not java_info['concrete']:
            continue
        if len(func_elem['argTypes']) > 20:
            continue
        if "test" in func_elem['functionName']:
            continue
        if func_elem['returnType'] != classname:
            continue

        func_name = func_elem['functionName'].split('(')[0].split('].')[1]
        func_class = func_elem['functionSourceFile'].replace('$', '.')

        # Retrieve arguments list
        arg_list = []
        for argType in func_elem['argTypes']:
            arg_list.append(
                _handle_argument(argType.replace('$', '.'), init_dict,
                                 possible_target, max_target, []))

        if len(arg_list) != len(func_elem['argTypes']):
            continue

        # Create possible factory method invoking statements with constructor or static factory
        for creation in _handle_object_creation(func_class,
                                                init_dict,
                                                possible_target,
                                                max_target, [],
                                                class_field=class_field,
                                                class_object=class_object):
            if creation and len(result_list) > max_target:
                return result_list

            call = creation + "." + func_name
            for arg_item in list(itertools.product(*arg_list)):
                call += "(" + ",".join(arg_item) + ")"
                result_list.append(call)
                if not need_param_combination:
                    break

        for creation in _search_static_factory_method(func_class,
                                                      static_method_list,
                                                      possible_target,
                                                      max_target):
            if creation and len(result_list) > max_target:
                return result_list

            call = creation + "." + func_name
            for arg_item in list(itertools.product(*arg_list)):
                call += "(" + ",".join(arg_item) + ")"
                result_list.append(call)
                if not need_param_combination:
                    break

        # Handle exceptions and import
        possible_target.exceptions_to_handle.update(
            func_elem['JavaMethodInfo']['exceptions'])
        possible_target.imports_to_add.update(_handle_import(func_elem))

    return result_list


def _search_setting_method(method_list, target_class_name, target_method_name,
                           possible_target, max_target):
    """
    Search for all possible non-static setting methods for the target method.
    Assume all setting methods are methods belongs to the same class of the
    target method with no return value or have a name start with set (i.e. setXXX).
    """
    result_list = []
    for func_elem in method_list:
        func_name = func_elem['functionName'].split('(')[0].split('].')[1]
        func_class = func_elem['functionSourceFile'].replace('$', '.')
        if func_class != target_class_name:
            continue
        if func_name == target_method_name:
            continue
        if not func_name.startswith(
                'set') and func_elem['returnType'] != 'void':
            continue

        arg_list = []
        for argType in func_elem['argTypes']:
            arg = _handle_argument(argType.replace('$', '.'), None,
                                   possible_target, max_target, [])
            if arg:
                arg_list.append(arg[0])
        if len(arg_list) != len(func_elem['argTypes']):
            continue

        result_list.append('obj.' + func_name + '(' + ','.join(arg_list) + ')')

    return result_list


def _search_concrete_subclass(classname, init_dict, handled, result_list=[]):
    """Search concrete subclass for the target classname"""
    if init_dict and classname in init_dict.keys():
        for func_elem in init_dict[classname]:
            java_info = func_elem['JavaMethodInfo']

            if func_elem in handled:
                continue

            if not java_info[
                    'superClass'] == classname and classname not in java_info[
                        'interfaces']:
                continue

            if java_info['classConcrete'] and java_info['public']:
                if func_elem not in result_list:
                    result_list.append(func_elem)
            else:
                for result in _search_concrete_subclass(
                        func_elem['functionSourceFile'].replace('$', '.'),
                        init_dict, handled):
                    if result not in result_list:
                        result_list.append(result)

    return result_list


def _search_all_callsite_dst(method_list):
    """
    Search and retrieve a unique list of
    methods called by any method in the
    provided method list.
    """
    result_map = dict()
    for func_elem in method_list:
        for callsite in func_elem['Callsites']:
            if callsite['Dst'] != func_elem['functionName']:
                if callsite['Dst'] in result_map:
                    caller_list = result_map[callsite['Dst']]
                else:
                    caller_list = []
                caller_list.append(func_elem['functionName'])
                result_map[callsite['Dst']] = list(set(caller_list))

    return result_map


def _search_max_calldepth(method_list):
    """
    Search the method list and returns
    the max calldepth for all methods.
    """
    max_calldepth = 0

    for func_elem in method_list:
        if func_elem['functionDepth'] > max_calldepth:
            max_calldepth = func_elem['functionDepth']

    return max_calldepth


def _should_filter_method(callsites, target_method, current_method, handled):
    """
    Search recursively if the target_method has
    been called by any methods except for themself.
    If yes, that method should be filtered.
    """
    result = True
    if current_method in callsites:
        callers = callsites[current_method]
        for caller in callers:
            if caller == target_method:
                result = False
                continue
            if caller not in callsites:
                return True
            if caller not in handled:
                if caller in callsites:
                    handled.append(caller)
                    inner_result = _should_filter_method(
                        callsites, target_method, caller, handled)
                    if inner_result:
                        return True
                    result = False
    else:
        return False

    return result


def _handle_enum_choice(init_dict, enum_name):
    """
    Create an array of all values of this enum
    and randomly choose one with the jazzer
    fuzzer data provider.
    """
    # Double check if the enum_name is really an enum object
    if _is_enum_class(init_dict, enum_name):
        result = enum_name + ".values()"
        result = "data.pickValue(" + result + ");\n"
        return [result]
    return []


def _handle_class_object(init_dict):
    """
    Return a list of all class object of the
    existing classes.
    """
    excluded_prefix = [
        "jdk.", "java.", "javax.", "sun.", "sunw.", "com.sun.", "com.ibm.",
        "com.apple.", "apple.awt.", "com.code_intelligence.jazzer."
    ]

    result_list = []
    if init_dict:
        for key in init_dict.keys():
            if not init_dict[key]:
                continue

            func_elem = init_dict[key][0]

            excluded = False
            for prefix in excluded_prefix:
                if func_elem['functionSourceFile'].startswith(prefix):
                    excluded = True

            if not excluded:
                classname = func_elem['functionSourceFile'].replace('$', '.')
                result_list.append(classname + '.class')

    return result_list


def _handle_class_field_list(func_elem, possible_target):
    """
    Create an array of all public static final class object
    from the given class elements to object preconfigured
    or default object
    """
    result = None
    field_list = []
    classname = func_elem['functionSourceFile'].replace('$', '.')
    for item in func_elem['JavaMethodInfo']['classFields']:
        # Check if the function element match the requirement
        if not item['static']:
            continue
        if not item['public']:
            continue
        if not item['final']:
            continue
        if not item['concrete']:
            continue

        # Filter out class field with non-match type
        field_type = item['Type'].replace('$', '.')
        if field_type != classname:
            continue

        # Store possible public static final class object name
        field_list.append(item['Name'])

    if field_list:
        class_field_array = 'final static ' + classname + '[] '
        class_field_array += classname.replace('.', '') + '={'
        for field_name in field_list:
            class_field_array += classname + '.' + field_name + ','
        class_field_array += '};'

        possible_target.class_field_list.append(class_field_array)
        result = 'data.pickValue(' + classname.replace('.', '') + ')'

    return result


def _handle_object_creation(classname,
                            init_dict,
                            possible_target,
                            max_target,
                            handled,
                            class_field=False,
                            class_object=False):
    """
    Generate statement for Java object creation of the target class.
    If constructor (<init>) does existed in the yaml file, we will
    use it as reference, otherwise the default empty constructor
    are used.
    """
    global need_param_combination

    # Handles array
    if "[]" in classname and not _is_primitive_class(classname):
        classname = classname.replace("[]", "")
        isArray = True
    else:
        isArray = False

    if init_dict and classname in init_dict.keys():
        if class_field and init_dict[classname]:
            # Use defined class object
            func_elem = init_dict[classname][0]
            class_field_choice = _handle_class_field_list(
                func_elem, possible_target)
            if class_field_choice:
                return [class_field_choice]

        result_list = []
        for func_elem in init_dict[classname]:
            # Use constructor or factory method
            try:
                arg_list = []
                class_list = []

                concrete = False
                if func_elem['JavaMethodInfo']['classConcrete']:
                    class_list.append(func_elem)
                    concrete = True
                if not concrete or constants.SEARCH_SUBCLASS_FOR_OBJECT_CREATION:
                    class_list.extend(
                        _search_concrete_subclass(classname, init_dict,
                                                  handled))
                if len(class_list) == 0:
                    return []

                for elem in class_list:
                    elem_classname = elem['functionSourceFile'].replace(
                        '$', '.')
                    if elem in handled:
                        continue
                    handled.append(elem)
                    for argType in elem['argTypes']:
                        arg = _handle_argument(argType.replace('$', '.'),
                                               init_dict,
                                               possible_target,
                                               max_target,
                                               handled,
                                               True,
                                               class_object=class_object)
                        if arg:
                            arg_list.append(arg)
                    if len(arg_list) != len(elem['argTypes']):
                        continue
                    possible_target.exceptions_to_handle.update(
                        elem['JavaMethodInfo']['exceptions'])
                    possible_target.imports_to_add.update(
                        _handle_import(func_elem))
                    for args_item in list(itertools.product(*arg_list)):
                        statement = "new " + elem_classname.replace("$", ".")
                        statement += "(" + ",".join(args_item) + ")"
                        if isArray:
                            statement = "new " + elem_classname.replace(
                                "$", ".") + "[]{%s}" % statement
                        result_list.append(statement)
                        if len(result_list) > max_target:
                            return result_list
                        if not need_param_combination:
                            break
            except RecursionError:
                # Fail to create constructor code with parameters
                pass
        return result_list
    else:
        return []


def _filter_polymorphism(method_list):
    """Filter polymorphism methods in each class. If multiple methods have the same
    name and return type, keeping the one with the most arguments. If two or more
    of them have the same number of arguments, only keeping the first one."""
    process_map = {}
    result_list = []

    # Group polymorphism method
    for func_elem in method_list:
        key = func_elem['returnType'] + func_elem['functionName'].split("(")[0]
        if key in process_map.keys():
            elem_list = process_map[key]
        else:
            elem_list = []
        elem_list.append(func_elem)
        process_map[key] = elem_list

    # Handle polymorphism method with same name and the most number of arguments
    for keys in process_map:
        target = None
        elem_list = process_map[keys]
        for func_elem in elem_list:
            if not target or len(func_elem['argTypes']) > len(
                    target['argTypes']):
                target = func_elem
        if target:
            result_list.append(target)

    return result_list


def _filter_method(callsites, max_calldepth, target_method_list):
    """
    Filter methods from the target_method list which has
    been called by and methods in both method list.
    """
    if constants.TARGET_FUNCTION_DEPTH_RATIO >= 0 and constants.TARGET_FUNCTION_DEPTH_RATIO < 1:
        target_depth_ratio = constants.TARGET_FUNCTION_DEPTH_RATIO
    else:
<<<<<<< HEAD
        target_depth_ratio = 0.4
=======
        target_depth_ratio = 0.5
>>>>>>> ec4fae2e
    min_calldepth = max_calldepth * target_depth_ratio

    result_method_list = []
    for func_elem in target_method_list:
        if func_elem[
                'functionName'] not in callsites or not _should_filter_method(
                    callsites, func_elem['functionName'],
                    func_elem['functionName'], []):
            if func_elem['functionDepth'] > min_calldepth:
                result_method_list.append(func_elem)

    return result_method_list


def _group_method_by_class(method_list):
    """Group method element by class name"""
    result_map = {}

    for func_elem in method_list:
        key = func_elem['functionSourceFile'].replace('$', '.')
        if key in result_map.keys():
            elem_list = result_map[key]
        else:
            elem_list = []
        elem_list.append(func_elem)
        result_map[key] = elem_list

    return result_map


def _extract_method(yaml_dict):
    """Extract method and group them into list for heuristic processing"""
    init_dict = {}
    method_list = []
    instance_method_list = []
    static_method_list = []
    for func_elem in yaml_dict['All functions']['Elements']:
        # Skip method belongs to non public or non concrete class
        if not func_elem['JavaMethodInfo']['classPublic']:
            continue
        if not func_elem['JavaMethodInfo']['classConcrete']:
            continue

        # Skip excluded methods
        if not func_elem['JavaMethodInfo']['public']:
            continue
        if not func_elem['JavaMethodInfo']['concrete']:
            continue

        if "<init>" in func_elem['functionName']:
            init_list = []
            func_class = func_elem['functionSourceFile'].replace('$', '.')
            if func_class in init_dict.keys():
                init_list = init_dict[func_class]
            init_list.append(func_elem)
            init_dict[func_class] = init_list
            continue

        getter_setter, plain, test, object = _is_method_excluded(func_elem)

        # Skip excluded methods
        if len(func_elem['argTypes']) > 20:
            continue
        if test:
            continue
        if func_elem['JavaMethodInfo']['classEnum']:
            continue

        # Add candidates to result lists
        func_class_name = func_elem['functionSourceFile'].split("$")[0]
        if func_elem['JavaMethodInfo']['static']:
            # Exclude methods that does not require parameters
            if not plain and _is_project_class(func_class_name):
                static_method_list.append(func_elem)
        else:
            instance_method_list.append(func_elem)
            # Check if this method belongs to this project
            # or not and filter out unrelated methods
            # from dependencies or libraries
            if _is_project_class(func_class_name):
                # Exclude possible getters, setters and methods
                # does not take any arguments. Also exclude methods
                # inherits from the Object class
                if plain or getter_setter or object:
                    continue

                method_list.append(func_elem)

    method_list = _filter_polymorphism(method_list)

    callsites = _search_all_callsite_dst(static_method_list)
    target_callsites = _search_all_callsite_dst(method_list)
    for item in target_callsites:
        if item in callsites:
            caller_list = callsites[item]
            caller_list.extend(target_callsites[item])
            callsites[item] = list(set(caller_list))
        else:
            callsites[item] = target_callsites[item]

    max_calldepth = _search_max_calldepth(static_method_list +
                                          method_list)

    method_list = _filter_method(callsites, max_calldepth, method_list)
    filtered_static_method_list = _filter_method(callsites, max_calldepth,
                                                 static_method_list)

    return init_dict, method_list, instance_method_list, static_method_list, filtered_static_method_list


def _extract_super_exceptions(exceptions):
    """
    Some predefined java exceptions, like IOException are
    super class of many custom exceptions. In java, if we
    catch the super class exception first, you cannot add
    additional statement to catch a subclass of that exception.
    In order to allow the logic to catch subclass exception first,
    it is necessary to extract the super class exception into
    a separate set and only catch them after all other exceptions
    has been caught. This method separates the exception set and
    return a set of normal exceptions and a set of java exceptions
    which normally is a superclass of many exceptions.
    """
    normal_exceptions = set()
    super_exceptions = set()

    for exception in exceptions:
        if exception.startswith("java"):
            super_exceptions.add(exception)
        else:
            normal_exceptions.add(exception)

    return normal_exceptions, super_exceptions


def _generate_heuristic_1(method_tuple, possible_targets, max_target):
    """Heuristic 1.
    Creates a single FuzzTarget for all method that satisfy all:
        - public class method which are not abstract or found in JDK library
        - have between 1-20 arguments
        - do not have "test" or "Demo" in the function name or class name
    The fuzz target is simply one that calls into the target class function with
    suitable primitive fuzz data or simple concrete public constructor

    Will also add proper exception handling based on the exception list
    provided by the frontend code.
    """
    HEURISTIC_NAME = "jvm-autofuzz-heuristics-1"

    _, _, _, _, static_method_list = method_tuple

    if len(possible_targets) > max_target:
        return

    static_method_map = _group_method_by_class(static_method_list)

    # Process static method class by class
    for key in static_method_map.keys():
        method_list = static_method_map[key]

        # Initialize base possible_target object
        base_possible_target = FuzzTarget()
        source_code_list = []

        for func_elem in method_list:
            func_name = func_elem['functionName'].split('].')[1].split('(')[0]
            func_class = func_elem['functionSourceFile'].replace('$', '.')
            base_possible_target.exceptions_to_handle.update(
                func_elem['JavaMethodInfo']['exceptions'])
            base_possible_target.imports_to_add.update(
                _handle_import(func_elem))

            # Store function parameter list
            variable_list = []
            for argType in func_elem['argTypes']:
                arg_list = _handle_argument(argType.replace('$', '.'), None,
                                            base_possible_target, max_target,
                                            [])
                if arg_list:
                    variable_list.append(arg_list[0])
            if len(variable_list) != len(func_elem['argTypes']):
                continue

            # Create the actual source
            target_method_name = get_target_method_statement(func_elem)
            fuzzer_source_code = "  // Target method: %s\n" % (
                target_method_name)
            fuzzer_source_code += "  %s.%s(%s);\n" % (func_class, func_name,
                                                      ",".join(variable_list))

            source_code_list.append(fuzzer_source_code)

        if (len(source_code_list) > 0):
            base_possible_target.heuristics_used.append(HEURISTIC_NAME)
            fuzzer_source_code = "  // Heuristic name: %s\n" % (HEURISTIC_NAME)
            for source_code in source_code_list:
                fuzzer_source_code += source_code

            if len(base_possible_target.exceptions_to_handle) > 0:
                fuzzer_source_code = "  try {\n" + fuzzer_source_code
                fuzzer_source_code += "  }\n"
                counter = 1

                exceptions, super_exceptions = _extract_super_exceptions(
                    base_possible_target.exceptions_to_handle)
                for exc in list(exceptions) + list(super_exceptions):
                    fuzzer_source_code += "  catch (%s e%d) {}\n" % (exc,
                                                                     counter)
                    counter += 1

            base_possible_target.fuzzer_source_code = fuzzer_source_code
            possible_targets.append(base_possible_target)


def _generate_heuristic_2(method_tuple, possible_targets, max_target):
    """Heuristic 2.
    Creates a FuzzTarget for each method that satisfy all:
        - public object method which are not abstract or found in JDK library
        - have between 1-20 arguments
        - do not have "test" or "demo" in the function name or class name
    The fuzz target is simply one that calls into the target function with
    seeded fuzz data. It will create the object with the class constructor
    before calling the function. Primitive type will be passed with the seeded
    fuzz data.

    Will also add proper exception handling based on the exception list
    provided by the frontend code.
    """
    HEURISTIC_NAME = "jvm-autofuzz-heuristics-2"

    init_dict, method_list, _, _, _ = method_tuple

    for func_elem in method_list:
        if len(possible_targets) > max_target:
            return

        # Initialize base possible_target object
        possible_target = FuzzTarget(func_elem=func_elem)
        func_name = possible_target.function_target
        func_class = possible_target.function_class

        # Get all possible argument lists with different possible object creation combination
        for argType in func_elem['argTypes']:
            arg_list = _handle_argument(argType.replace('$', '.'), init_dict,
                                        possible_target, max_target, [])
            if arg_list:
                possible_target.variables_to_add.append(arg_list[0])
        if len(possible_target.variables_to_add) != len(func_elem['argTypes']):
            continue

        # Get all object creation statement for each possible concrete classes of the object
        object_creation_list = _handle_object_creation(func_class, init_dict,
                                                       possible_target,
                                                       max_target, [])

        for object_creation_item in object_creation_list:
            # Create possible target for all possible object creation statement
            # Clone the base target object
            cloned_possible_target = FuzzTarget(orig=possible_target)
            exception_set = set(cloned_possible_target.exceptions_to_handle)

            # Create the actual source
            fuzzer_source_code = "  // Heuristic name: %s\n" % (HEURISTIC_NAME)
            target_method_name = get_target_method_statement(func_elem)
            fuzzer_source_code += "  // Target method: %s\n" % (
                target_method_name)
            fuzzer_source_code += "  %s obj = %s;\n" % (func_class,
                                                        object_creation_item)
            fuzzer_source_code += "  obj.%s($VARIABLE$);\n" % (func_name)
            if len(exception_set) > 0:
                fuzzer_source_code = "  try {\n" + fuzzer_source_code
                fuzzer_source_code += "  }\n"
                counter = 1

                exceptions, super_exceptions = _extract_super_exceptions(
                    exception_set)
                for exc in list(exceptions) + list(super_exceptions):
                    fuzzer_source_code += "  catch (%s e%d) {}\n" % (exc,
                                                                     counter)
                    counter += 1

            cloned_possible_target.fuzzer_source_code = fuzzer_source_code
            cloned_possible_target.heuristics_used.append(HEURISTIC_NAME)

            possible_targets.append(cloned_possible_target)


def _generate_heuristic_3(method_tuple, possible_targets, max_target):
    """Heuristic 3.
    Creates a FuzzTarget for each method that satisfy all:
        - public object method which are not abstract or found in JDK library
        - have between 1-20 arguments
        - do not have "test" or "demo" in the function name or class name
    and Object creation method that satisfy all:
        - public static method which are not abstract
        - have less than 20 primitive arguments
        - do not have "test" or "demo" in the function name or class name
        - return an object of the needed class
    Similar to Heuristic 2, the fuzz target is simply one that calls into the
    target function with seeded fuzz data. But it create the object differently
    comparing to Heuristic 2. Instead of calling constructor, it will search
    for static method in all class with primitive parameters that return the needed
    object. This approach assume those static method are factory creator of
    the needed object which is a common way to retrieve singleton object or
    provide some hidden initialization of object after creation.

    Will also add proper exception handling based on the exception list
    provided by the frontend code.
    """
    HEURISTIC_NAME = "jvm-autofuzz-heuristics-3"

    init_dict, method_list, _, static_method_list, _ = method_tuple
    for func_elem in method_list:
        if len(possible_targets) > max_target:
            return

        # Initialize base possible_target object
        possible_target = FuzzTarget(func_elem=func_elem)
        func_name = possible_target.function_target
        func_class = possible_target.function_class

        # Store function parameter list
        for argType in func_elem['argTypes']:
            arg_list = _handle_argument(argType.replace('$', '.'), None,
                                        possible_target, max_target, [])
            if arg_list:
                possible_target.variables_to_add.append(arg_list[0])
        if len(possible_target.variables_to_add) != len(func_elem['argTypes']):
            continue

        # Retrieve list of factory method for the target object
        factory_method_list = _search_static_factory_method(
            func_class, static_method_list, possible_target, max_target)

        for factory_method in factory_method_list:
            # Create possible target for all possible factory method
            # Clone the base target object
            cloned_possible_target = FuzzTarget(orig=possible_target)

            # Create the actual source
            fuzzer_source_code = "  // Heuristic name: %s\n" % (HEURISTIC_NAME)
            target_method_name = get_target_method_statement(func_elem)
            fuzzer_source_code += "  // Target method: %s\n" % (
                target_method_name)
            fuzzer_source_code += "  %s obj = %s;\n" % (func_class,
                                                        factory_method)
            fuzzer_source_code += "  obj.%s($VARIABLE$);\n" % (func_name)
            if len(cloned_possible_target.exceptions_to_handle) > 0:
                fuzzer_source_code = "  try {\n" + fuzzer_source_code
                fuzzer_source_code += "  }\n"
                counter = 1
                for exc in cloned_possible_target.exceptions_to_handle:
                    fuzzer_source_code += "  catch (%s e%d) {}\n" % (exc,
                                                                     counter)
                    counter += 1
            cloned_possible_target.fuzzer_source_code = fuzzer_source_code
            cloned_possible_target.heuristics_used.append(HEURISTIC_NAME)

            possible_targets.append(cloned_possible_target)


def _generate_heuristic_4(method_tuple, possible_targets, max_target):
    """Heuristic 4.
    Creates a FuzzTarget for each method that satisfy all:
        - public object method which are not abstract or found in JDK library
        - have between 1-20 arguments
        - do not have "test" or "demo" in the function name or class name
    and Object creation method that satisfy all:
        - public non-static method which are not abstract
        - have less than 20 arguments
        - do not have "test" or "demo" in the function name or class name
        - return an object of the needed class
    Similar to Heuristic 3, instead of static factory method, it will find
    non-static factory method instead.

    Will also add proper exception handling based on the exception list
    provided by the frontend code.
    """
    HEURISTIC_NAME = "jvm-autofuzz-heuristics-4"

    init_dict, method_list, instance_method_list, static_method_list, _ = method_tuple
    for func_elem in method_list:
        if len(possible_targets) > max_target:
            return

        # Initialize base possible_target object
        possible_target = FuzzTarget(func_elem=func_elem)
        func_name = possible_target.function_target
        func_class = possible_target.function_class

        # Store function parameter list
        for argType in func_elem['argTypes']:
            arg_list = _handle_argument(argType.replace('$', '.'), None,
                                        possible_target, max_target, [])
            if arg_list:
                possible_target.variables_to_add.append(arg_list[0])
        if len(possible_target.variables_to_add) != len(func_elem['argTypes']):
            continue

        # Retrieve list of factory method for the target object
        factory_method_list = _search_factory_method(func_class,
                                                     static_method_list,
                                                     instance_method_list,
                                                     possible_target,
                                                     init_dict, max_target)

        for factory_method in factory_method_list:
            # Create possible target for all possible factory method
            # Clone the base target object
            cloned_possible_target = FuzzTarget(orig=possible_target)

            # Create the actual source
            fuzzer_source_code = "  // Heuristic name: %s\n" % (HEURISTIC_NAME)
            target_method_name = get_target_method_statement(func_elem)
            fuzzer_source_code += "  // Target method: %s\n" % (
                target_method_name)
            fuzzer_source_code += "  %s obj = %s;\n" % (func_class,
                                                        factory_method)
            fuzzer_source_code += "  obj.%s($VARIABLE$);\n" % (func_name)
            if len(cloned_possible_target.exceptions_to_handle) > 0:
                fuzzer_source_code = "  try {\n" + fuzzer_source_code
                fuzzer_source_code += "  }\n"
                counter = 1
                for exc in cloned_possible_target.exceptions_to_handle:
                    fuzzer_source_code += "  catch (%s e%d) {}\n" % (exc,
                                                                     counter)
                    counter += 1
            cloned_possible_target.fuzzer_source_code = fuzzer_source_code
            if HEURISTIC_NAME not in cloned_possible_target.heuristics_used:
                cloned_possible_target.heuristics_used.append(HEURISTIC_NAME)

            possible_targets.append(cloned_possible_target)


def _generate_heuristic_6(method_tuple, possible_targets, max_target):
    """Heuristic 6.
    Creates a FuzzTarget for each method that satisfy all:
        - public object method which are not abstract or found in JDK library
        - have between 1-20 arguments
        - do not have "test" or "demo" in the function name or class name
        - require certain pre-settings before use (by calling all non-static
          method of the same class which does not have return values or start with
          set, except the target function itself)

    Will also add proper exception handling based on the exception list
    provided by the frontend code.
    """
    HEURISTIC_NAME = "jvm-autofuzz-heuristics-6"

    init_dict, method_list, instance_method_list, static_method_list, _ = method_tuple
    for func_elem in method_list:
        if len(possible_targets) > max_target:
            return

        # Initialize base possible_target object
        possible_target = FuzzTarget(func_elem=func_elem)
        func_name = possible_target.function_target
        func_class = possible_target.function_class

        # Store function parameter list
        # Skip this method if it does not take at least one
        # enum object as parameter
        for argType in func_elem['argTypes']:
            arg_list = _handle_argument(argType.replace('$', '.'), init_dict,
                                        possible_target, max_target, [])
            if arg_list:
                possible_target.variables_to_add.append(arg_list[0])

        if len(possible_target.variables_to_add) != len(func_elem['argTypes']):
            continue

        # Retrieve list of factory method or constructor for the target object
        object_creation_list = _search_factory_method(func_class,
                                                      static_method_list,
                                                      instance_method_list,
                                                      possible_target,
                                                      init_dict, max_target)
        object_creation_list.extend(
            _search_static_factory_method(func_class, static_method_list,
                                          possible_target, max_target))
        object_creation_list.extend(
            _handle_object_creation(func_class, init_dict, possible_target,
                                    max_target, []))

        for object_creation in object_creation_list:
            # Create possible target for all possible factory method
            # Clone the base target object
            cloned_possible_target = FuzzTarget(orig=possible_target)

            # Create the actual source
            fuzzer_source_code = "  // Heuristic name: %s\n" % (HEURISTIC_NAME)
            target_method_name = get_target_method_statement(func_elem)
            fuzzer_source_code += "  // Target method: %s\n" % (
                target_method_name)
            fuzzer_source_code += "  %s obj = %s;\n" % (func_class,
                                                        object_creation)
            for settings in _search_setting_method(instance_method_list,
                                                   func_class, func_name,
                                                   possible_target,
                                                   max_target):
                fuzzer_source_code += "  %s;\n" % (settings)
            fuzzer_source_code += "  obj.%s($VARIABLE$);\n" % (func_name)
            if len(cloned_possible_target.exceptions_to_handle) > 0:
                fuzzer_source_code = "  try {\n" + fuzzer_source_code
                fuzzer_source_code += "  }\n"
                counter = 1
                for exc in cloned_possible_target.exceptions_to_handle:
                    fuzzer_source_code += "  catch (%s e%d) {}\n" % (exc,
                                                                     counter)
                    counter += 1
            cloned_possible_target.fuzzer_source_code = fuzzer_source_code
            if HEURISTIC_NAME not in cloned_possible_target.heuristics_used:
                cloned_possible_target.heuristics_used.append(HEURISTIC_NAME)

            possible_targets.append(cloned_possible_target)


def _generate_heuristic_7(method_tuple, possible_targets, max_target):
    """Heuristic 7.
    Creates a FuzzTarget for each method that satisfy all:
        - public static or object method which are not abstract or found in JDK library
        - have between 1-20 arguments
        - do not have "test" or "demo" in the function name or class name
        - have return value

    This heuristic adds in assert logic to confirm the consistency of method call. That
    is using the same set of parameters to invoke a method will always return the same
    result.

    Will also add proper exception handling based on the exception list
    provided by the frontend code.
    """
    HEURISTIC_NAME = "jvm-autofuzz-heuristics-7"

    init_dict, method_list, instance_method_list, static_method_list, filtered_static_method_list = method_tuple
    for func_elem in method_list + filtered_static_method_list:
        if len(possible_targets) > max_target:
            return

        # Skip method with no return value
        func_return_type = func_elem['returnType'].replace('$', '.')
        if not func_return_type or func_return_type == "void":
            continue

        # Distinguish static or object method
        if func_elem in method_list:
            static = False
        else:
            static = True

        # Initialize base possible_target object
        possible_target = FuzzTarget(func_elem=func_elem)
        func_name = possible_target.function_target
        func_class = possible_target.function_class

        # Store function parameter list
        # Skip this method if it does not take at least one
        # enum object as parameter
        arg_tuple_list = []
        for argType in func_elem['argTypes']:
            arg_list = _handle_argument(argType.replace('$', '.'),
                                        init_dict,
                                        possible_target,
                                        max_target, [],
                                        enum_object=True)
            if arg_list:
                arg_tuple_list.append((argType.replace('$', '.'), arg_list[0]))

        if len(arg_tuple_list) != len(func_elem['argTypes']):
            continue

        # Retrieve list of factory method for the target object
        object_creation_list = _search_factory_method(func_class,
                                                      static_method_list,
                                                      instance_method_list,
                                                      possible_target,
                                                      init_dict, max_target)
        object_creation_list.extend(
            _search_static_factory_method(func_class, static_method_list,
                                          possible_target, max_target))
        object_creation_list.extend(
            _handle_object_creation(func_class, init_dict, possible_target,
                                    max_target, []))

        for object_creation in object_creation_list:
            # Create possible target for all possible factory method
            # Clone the base target object
            cloned_possible_target = FuzzTarget(orig=possible_target)

            # Create the actual source
            fuzzer_source_code = "  // Heuristic name: %s\n" % (HEURISTIC_NAME)
            target_method_name = get_target_method_statement(func_elem)
            fuzzer_source_code += "  // Target method: %s\n" % (
                target_method_name)

            # Create fix parameters from random data
            arg_counter = 1
            variable_list = []
            for arg_tuple in arg_tuple_list:
                fuzzer_source_code += "  %s arg%d = %s;\n" % (
                    arg_tuple[0], arg_counter, arg_tuple[1])
                variable_list.append("arg%d" % arg_counter)
                arg_counter += 1

            # Invoke static or object method with fixed parameters (from random data)
            # and assert for consistency
            if static:
                fuzzer_source_code += "  %s result1 = %s.%s(%s);\n" % (
                    func_return_type, func_class, func_name,
                    ",".join(variable_list))
                fuzzer_source_code += "  %s result2 = %s.%s(%s);\n" % (
                    func_return_type, func_class, func_name,
                    ",".join(variable_list))
            else:
                fuzzer_source_code += "  %s obj = %s;\n" % (func_class,
                                                            object_creation)
                fuzzer_source_code += "  %s result1 = obj.%s(%s);\n" % (
                    func_return_type, func_name, ",".join(variable_list))
                fuzzer_source_code += "  %s result2 = obj.%s(%s);\n" % (
                    func_return_type, func_name, ",".join(variable_list))
            fuzzer_source_code += '  assert result1.equals(result2) : "Result not match.";\n'

            if len(cloned_possible_target.exceptions_to_handle) > 0:
                fuzzer_source_code = "  try {\n" + fuzzer_source_code
                fuzzer_source_code += "  }\n"
                counter = 1
                for exc in cloned_possible_target.exceptions_to_handle:
                    fuzzer_source_code += "  catch (%s e%d) {}\n" % (exc,
                                                                     counter)
                    counter += 1
            cloned_possible_target.fuzzer_source_code = fuzzer_source_code
            if HEURISTIC_NAME not in cloned_possible_target.heuristics_used:
                cloned_possible_target.heuristics_used.append(HEURISTIC_NAME)

            possible_targets.append(cloned_possible_target)


def _generate_heuristic_8(method_tuple, possible_targets, max_target):
    """Heuristic 8.
    Creates a FuzzTarget for each method that satisfy all:
        - public object method which are not abstract or found in JDK library
        - have between 1-20 arguments
        - do not have "test" or "demo" in the function name or class name
        - require enum object as parameter

    Will also add proper exception handling based on the exception list
    provided by the frontend code.
    """
    HEURISTIC_NAME = "jvm-autofuzz-heuristics-8"

    init_dict, method_list, instance_method_list, static_method_list, _ = method_tuple
    for func_elem in method_list:
        if len(possible_targets) > max_target:
            return

        # Initialize base possible_target object
        possible_target = FuzzTarget(func_elem=func_elem)
        func_name = possible_target.function_target
        func_class = possible_target.function_class

        # Store function parameter list
        # Skip this method if it does not take at least one
        # enum object as parameter
        enum_argument = False
        for argType in func_elem['argTypes']:
            if _is_enum_class(init_dict, argType.replace('$', '.')):
                enum_argument = True
            arg_list = _handle_argument(argType.replace('$', '.'),
                                        init_dict,
                                        possible_target,
                                        max_target, [],
                                        enum_object=True)
            if arg_list:
                possible_target.variables_to_add.append(arg_list[0])

        if len(possible_target.variables_to_add) != len(func_elem['argTypes']):
            continue
        if not enum_argument:
            continue

        # Retrieve list of factory method for the target object
        object_creation_list = _search_factory_method(func_class,
                                                      static_method_list,
                                                      instance_method_list,
                                                      possible_target,
                                                      init_dict, max_target)
        object_creation_list.extend(
            _search_static_factory_method(func_class, static_method_list,
                                          possible_target, max_target))
        object_creation_list.extend(
            _handle_object_creation(func_class, init_dict, possible_target,
                                    max_target, []))

        for object_creation in object_creation_list:
            # Create possible target for all possible factory method
            # Clone the base target object
            cloned_possible_target = FuzzTarget(orig=possible_target)

            # Create the actual source
            fuzzer_source_code = "  // Heuristic name: %s\n" % (HEURISTIC_NAME)
            target_method_name = get_target_method_statement(func_elem)
            fuzzer_source_code += "  // Target method: %s\n" % (
                target_method_name)
            fuzzer_source_code += "  %s obj = %s;\n" % (func_class,
                                                        object_creation)
            fuzzer_source_code += "  obj.%s($VARIABLE$);\n" % (func_name)
            if len(cloned_possible_target.exceptions_to_handle) > 0:
                fuzzer_source_code = "  try {\n" + fuzzer_source_code
                fuzzer_source_code += "  }\n"
                counter = 1
                for exc in cloned_possible_target.exceptions_to_handle:
                    fuzzer_source_code += "  catch (%s e%d) {}\n" % (exc,
                                                                     counter)
                    counter += 1
            cloned_possible_target.fuzzer_source_code = fuzzer_source_code
            if HEURISTIC_NAME not in cloned_possible_target.heuristics_used:
                cloned_possible_target.heuristics_used.append(HEURISTIC_NAME)

            possible_targets.append(cloned_possible_target)


def _generate_heuristic_9(method_tuple, possible_targets, max_target):
    """Heuristic 9.
    Creates a FuzzTarget for each method that satisfy all:
        - public object method which are not abstract or found in JDK library
        - have between 1-20 arguments
        - do not have "test" or "demo" in the function name or class name

    Use public static final object defined in the target class for getting
    the needed object

    Will also add proper exception handling based on the exception list
    provided by the frontend code.
    """
    HEURISTIC_NAME = "jvm-autofuzz-heuristics-9"

    init_dict, method_list, instance_method_list, static_method_list, _ = method_tuple
    for func_elem in method_list:
        if len(possible_targets) > max_target:
            return

        # Initialize base possible_target object
        possible_target = FuzzTarget(func_elem=func_elem)
        func_name = possible_target.function_target
        func_class = possible_target.function_class

        # Store function parameter list
        # Skip this method if it does not take at least one
        # enum object as parameter
        for argType in func_elem['argTypes']:
            arg_list = _handle_argument(argType.replace('$', '.'),
                                        init_dict,
                                        possible_target,
                                        max_target, [],
                                        enum_object=True,
                                        class_field=True)
            if arg_list:
                possible_target.variables_to_add.append(arg_list[0])

        if len(possible_target.variables_to_add) != len(func_elem['argTypes']):
            continue

        # Retrieve list of factory method for the target object
        object_creation_list = _search_factory_method(func_class,
                                                      static_method_list,
                                                      instance_method_list,
                                                      possible_target,
                                                      init_dict,
                                                      max_target,
                                                      class_field=True)
        object_creation_list.extend(
            _search_static_factory_method(func_class, static_method_list,
                                          possible_target, max_target))
        object_creation_list.extend(
            _handle_object_creation(func_class,
                                    init_dict,
                                    possible_target,
                                    max_target, [],
                                    class_field=True))

        for object_creation in object_creation_list:
            # Create possible target for all possible factory method
            # Clone the base target object
            cloned_possible_target = FuzzTarget(orig=possible_target)

            # Create the actual source
            fuzzer_source_code = "  // Heuristic name: %s\n" % (HEURISTIC_NAME)
            target_method_name = get_target_method_statement(func_elem)
            fuzzer_source_code += "  // Target method: %s\n" % (
                target_method_name)
            fuzzer_source_code += "  %s obj = %s;\n" % (func_class,
                                                        object_creation)
            fuzzer_source_code += "  obj.%s($VARIABLE$);\n" % (func_name)
            if len(cloned_possible_target.exceptions_to_handle) > 0:
                fuzzer_source_code = "  try {\n" + fuzzer_source_code
                fuzzer_source_code += "  }\n"
                counter = 1
                for exc in cloned_possible_target.exceptions_to_handle:
                    fuzzer_source_code += "  catch (%s e%d) {}\n" % (exc,
                                                                     counter)
                    counter += 1
            cloned_possible_target.fuzzer_source_code = fuzzer_source_code
            if HEURISTIC_NAME not in cloned_possible_target.heuristics_used:
                cloned_possible_target.heuristics_used.append(HEURISTIC_NAME)

            possible_targets.append(cloned_possible_target)


def _generate_heuristic_10(method_tuple, possible_targets, max_target):
    """Heuristic 10.
    Creates a FuzzTarget for each method that satisfy all:
        - public object or static method which are not abstract or found in JDK library
        - have between 1-20 arguments
        - do not have "test" or "demo" in the function name or class name
        - Have at least one arguments required a class object.

    Will also add proper exception handling based on the exception list
    provided by the frontend code.
    """
    HEURISTIC_NAME = "jvm-autofuzz-heuristics-10"

    global need_param_combination
    init_dict, method_list, instance_method_list, static_method_list, filtered_static_method_list = method_tuple
    for func_elem in method_list + filtered_static_method_list:
        if len(possible_targets) > max_target:
            return

        # Skip method without using at least one class object
        if "java.lang.Class" not in func_elem['argTypes']:
            continue

        # Initialize base possible_target object
        possible_target = FuzzTarget(func_elem=func_elem)
        func_name = possible_target.function_target
        func_class = possible_target.function_class

        # Store function parameter list
        # Skip this method if it does not take at least one
        # enum object as parameter
        arg_lists = []
        for argType in func_elem['argTypes']:
            arg_list = _handle_argument(argType.replace('$', '.'),
                                        init_dict,
                                        possible_target,
                                        max_target, [],
                                        enum_object=True,
                                        class_field=True,
                                        class_object=True)
            if arg_list:
                if argType == "java.lang.Class":
                    list_to_append = arg_list
                else:
                    list_to_append = []
                    list_to_append.append(arg_list[0])

                arg_lists.append(list_to_append)

        if len(arg_lists) != len(func_elem['argTypes']):
            continue

        # Retrieve list of factory method for the target object
        object_creation_list = _search_factory_method(func_class,
                                                      static_method_list,
                                                      instance_method_list,
                                                      possible_target,
                                                      init_dict,
                                                      max_target,
                                                      class_field=True,
                                                      class_object=True)
        object_creation_list.extend(
            _search_static_factory_method(func_class,
                                          static_method_list,
                                          possible_target,
                                          max_target,
                                          class_object=True))
        object_creation_list.extend(
            _handle_object_creation(func_class,
                                    init_dict,
                                    possible_target,
                                    max_target, [],
                                    class_field=True,
                                    class_object=True))

        for object_creation in object_creation_list:
            # Create possible target for all possible factory method
            # Clone the base target object
            cloned_possible_target = FuzzTarget(orig=possible_target)

            # Create the actual source
            fuzzer_source_code = "  // Heuristic name: %s\n" % (HEURISTIC_NAME)
            target_method_name = get_target_method_statement(func_elem)
            fuzzer_source_code += "  // Target method: %s\n" % (
                target_method_name)
            fuzzer_source_code += "  %s obj = %s;\n" % (func_class,
                                                        object_creation)
            fuzzer_source_code += "  obj.%s($VARIABLE$);\n" % (func_name)
            if len(cloned_possible_target.exceptions_to_handle) > 0:
                fuzzer_source_code = "  try {\n" + fuzzer_source_code
                fuzzer_source_code += "  }\n"
                counter = 1
                for exc in cloned_possible_target.exceptions_to_handle:
                    fuzzer_source_code += "  catch (%s e%d) {}\n" % (exc,
                                                                     counter)
                    counter += 1
            cloned_possible_target.fuzzer_source_code = fuzzer_source_code
            if HEURISTIC_NAME not in cloned_possible_target.heuristics_used:
                cloned_possible_target.heuristics_used.append(HEURISTIC_NAME)

            for arg_list in list(itertools.product(*arg_lists)):
                cross_product_possible_target = FuzzTarget(
                    orig=cloned_possible_target)
                cross_product_possible_target.variables_to_add = arg_list
                possible_targets.append(cross_product_possible_target)
                if not need_param_combination:
                    break


def generate_possible_targets(proj_folder, class_list, max_target,
                              param_combination):
    """Generate all possible targets for a given project folder"""

    # Set param_combination to global
    global need_param_combination
    need_param_combination = param_combination

    # Set the project_class_list to global
    global project_class_list
    project_class_list = class_list

    # Read the Fuzz Introspector generated data as a method tuple
    yaml_file = os.path.join(proj_folder, "work",
                             "fuzzerLogFile-Fuzz.data.yaml")
    with open(yaml_file, "r") as stream:
        yaml_dict = yaml.safe_load(stream)
    method_tuple = _extract_method(yaml_dict)

    possible_targets = []
    temp_targets = []
    _generate_heuristic_1(method_tuple, temp_targets, max_target)
    possible_targets.extend(temp_targets)
    temp_targets = []
    _generate_heuristic_2(method_tuple, temp_targets, max_target)
    possible_targets.extend(temp_targets)
    temp_targets = []
    _generate_heuristic_3(method_tuple, temp_targets, max_target)
    possible_targets.extend(temp_targets)
    temp_targets = []
    _generate_heuristic_4(method_tuple, temp_targets, max_target)
    possible_targets.extend(temp_targets)
    temp_targets = []
    _generate_heuristic_6(method_tuple, temp_targets, max_target)
    possible_targets.extend(temp_targets)
    temp_targets = []
    _generate_heuristic_7(method_tuple, temp_targets, max_target)
    possible_targets.extend(temp_targets)
    temp_targets = []
    _generate_heuristic_8(method_tuple, temp_targets, max_target)
    possible_targets.extend(temp_targets)
    temp_targets = []
    _generate_heuristic_9(method_tuple, temp_targets, max_target)
    possible_targets.extend(temp_targets)
    temp_targets = []
    _generate_heuristic_10(method_tuple, temp_targets, max_target)
    possible_targets.extend(temp_targets)

    return possible_targets<|MERGE_RESOLUTION|>--- conflicted
+++ resolved
@@ -806,11 +806,7 @@
     if constants.TARGET_FUNCTION_DEPTH_RATIO >= 0 and constants.TARGET_FUNCTION_DEPTH_RATIO < 1:
         target_depth_ratio = constants.TARGET_FUNCTION_DEPTH_RATIO
     else:
-<<<<<<< HEAD
         target_depth_ratio = 0.4
-=======
-        target_depth_ratio = 0.5
->>>>>>> ec4fae2e
     min_calldepth = max_calldepth * target_depth_ratio
 
     result_method_list = []
