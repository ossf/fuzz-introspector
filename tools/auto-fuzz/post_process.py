--- conflicted
+++ resolved
@@ -266,11 +266,6 @@
     return result
 
 
-<<<<<<< HEAD
-def print_benchmark_summary(target_dir, trial_runs, language):
-    benchmark_map = benchmark_target.TARGET_METHOD[language]
-    redundant_map = dict()
-=======
 def print_benchmark_summary(target_dir, trial_runs, language, project_name):
     benchmark_methods = benchmark_target.TARGET_METHOD[language][project_name]
     benchmark_map = dict()
@@ -278,35 +273,10 @@
     for benchmark_method in benchmark_methods:
         benchmark_map[benchmark_method] = []
 
->>>>>>> aebb585d
     for trial_run in trial_runs:
         target_dict = extract_target_method(
             os.path.join(target_dir, trial_run['name']))
         for target_class in target_dict:
-<<<<<<< HEAD
-            for target_method in target_dict[target_class]:
-                if target_class in benchmark_map:
-                    benchmark_method = benchmark_map[target_class]
-                    if target_class in redundant_map:
-                        redundant_method = redundant_map[target_class]
-                    else:
-                        redundant_method = dict()
-                    if target_method in benchmark_method:
-                        fuzzer_list = benchmark_method[target_method]
-                        fuzzer_list.append(trial_run['name'])
-                        benchmark_method[target_method] = list(
-                            set(fuzzer_list))
-                        benchmark_map[target_class] = benchmark_method
-                    else:
-                        if target_method in redundant_method:
-                            redundant_list = redundant_method[target_method]
-                        else:
-                            redundant_list = []
-                        redundant_list.append(trial_run['name'])
-                        redundant_method[target_method] = list(
-                            set(redundant_list))
-                        redundant_map[target_class] = redundant_method
-=======
             if target_class.split('.')[-1].lower() == project_name:
                 for target_method in target_dict[target_class]:
                     if target_method in benchmark_map:
@@ -321,57 +291,10 @@
                         redundant_list.append(trial_run['name'])
                         redundant_map[target_method] = list(
                             set(redundant_list))
->>>>>>> aebb585d
 
     print(
         "List of benchmark methods and which fuzzer covers them and run successfully"
     )
-<<<<<<< HEAD
-    print(
-        "-----------------------------------------------------------------------------"
-    )
-    for target_class in benchmark_map:
-        print("Target benchmark class: %s" % target_class)
-        benchmark_class = benchmark_map[target_class]
-        for target_method in benchmark_class:
-            print("  Method: %s" % target_method)
-            benchmark_method = benchmark_class[target_method]
-            for fuzzer in benchmark_method:
-                print("    %s/Fuzz.java" % fuzzer)
-            print("\n")
-
-    print("\nList of redundant methods and the fuzzer covers them")
-    print(
-        "-----------------------------------------------------------------------------"
-    )
-    for target_class in redundant_map:
-        print("Class: %s" % target_class)
-        redundant_class = redundant_map[target_class]
-        for target_method in redundant_class:
-            print("  Method: %s" % target_method)
-            redundant_method = redundant_class[target_method]
-            for fuzzer in redundant_method:
-                print("    %s/Fuzz.java" % fuzzer)
-            print("\n")
-
-
-def benchmark_summary(target_dir, language):
-    """Print a list of benchmark target methods and fuzzers that covers them"""
-    proj_yaml, trial_runs = interpret_autofuzz_run(target_dir)
-
-    if proj_yaml is None or len(trial_runs) == 0:
-        ranked_runs = []
-    else:
-        ranked_runs = get_cov_ranked_trial_runs(trial_runs)
-
-    success_runs = []
-    for i in range(len(ranked_runs)):
-        trial_run = ranked_runs[i]
-        if trial_run['max_cov'] > 0:
-            success_runs.append(trial_run)
-
-    print_benchmark_summary(target_dir, success_runs, language)
-=======
     for target_method in benchmark_map:
         print("  Method: %s" % target_method)
         benchmark_method = benchmark_map[target_method]
@@ -406,7 +329,6 @@
             print_benchmark_summary(autofuzz_project_dir, ranked_runs,
                                     language, proj_yaml['main_repo'])
             print("\n")
->>>>>>> aebb585d
 
 
 def extract_ranked(target_dir, runs_to_rank=20):
@@ -452,10 +374,6 @@
         help=
         """Shows a list of the benchmark target methods of the chosen language and which generated
         fuzzers covers that""")
-<<<<<<< HEAD
-    benchmark_parser.add_argument("dir", type=str)
-=======
->>>>>>> aebb585d
     benchmark_parser.add_argument("language", type=str, default="java")
 
     merge_parser = subparsers.add_parser(
@@ -640,11 +558,7 @@
         heuristics_summary()
     elif args.command == 'benchmark-summary':
         if args.language == 'java':
-<<<<<<< HEAD
-            benchmark_summary(args.dir, 'jvm')
-=======
             benchmark_summary('jvm')
->>>>>>> aebb585d
         else:
             print('Unsupported language: %s' % args.language)
     elif args.command == 'merge':
