--- conflicted
+++ resolved
@@ -602,16 +602,7 @@
     return functions_to_display
 
 
-<<<<<<< HEAD
 def match_easy_fuzz_arguments(function: models.Function) -> bool:
-    if len(function.function_arguments) == 1 and \
-        function.accummulated_cyclomatic_complexity > 1000:
-        return True
-
-    print(json.dumps(function.debug_data, indent=2))
-=======
-def match_easy_fuzz_arguments(function):
->>>>>>> c948430e
     debug_args = function.debug_data.get('args')
     if not debug_args:
         return False
@@ -629,11 +620,7 @@
     return False
 
 
-<<<<<<< HEAD
-def oracle_2(all_functions: List[models.Function],
-             all_projects: List[models.Project]) -> List[models.Function]:
-=======
-def is_static(target_function) -> bool:
+def is_static(target_function: models.Function) -> bool:
     """Returns True if a function is determined to be static and False
     otherwise, including if undecided."""
 
@@ -690,11 +677,10 @@
     return False
 
 
-def oracle_2(all_functions,
-             all_projects,
-             only_functions_with_xrefs=False,
-             no_static_functions=False):
->>>>>>> c948430e
+def oracle_2(all_functions: List[models.Function],
+             all_projects: List[models.Project],
+             only_functions_with_xrefs: bool=False,
+             no_static_functions: bool=False) -> Optional[models.Project]:
     tmp_list = []
     project_count: Dict[str, int] = dict()
     if len(all_projects) == 1:
@@ -1051,28 +1037,19 @@
     if filepath is None:
         return {'result': 'error', 'msg': 'No filepath provided'}
 
-<<<<<<< HEAD
     begin_line = 0
     begin_line_str = request.args.get('begin_line', None)
-    if begin_line_str == None:
+    if begin_line_str is None:
         return {'result': 'error', 'msg': 'No begin line provided'}
 
     end_line = 0
     end_line_str = request.args.get('end_line', None)
-    if end_line_str == None:
-=======
-    begin_line = request.args.get('begin_line', None)
-    if begin_line is None:
-        return {'result': 'error', 'msg': 'No begin line provided'}
-
-    end_line = request.args.get('end_line', None)
-    if end_line is None:
->>>>>>> c948430e
+    if end_line_str is None:
         return {'result': 'error', 'msg': 'No end line provided'}
 
     try:
-        begin_line = int(begin_line)
-        end_line = int(end_line)
+        begin_line = int(begin_line_str)
+        end_line = int(end_line_str)
     except ValueError:
         return {
             'result': 'error',
@@ -1138,13 +1115,8 @@
     return {'result': 'error', 'msg': 'Could not find type'}
 
 
-<<<<<<< HEAD
-@blueprint.route('/api/function-signature')
-def api_function_signature() -> Dict[str, Any]:
-=======
 @blueprint.route('/api/func-debug-types')
 def function_debug_types():
->>>>>>> c948430e
     """Returns a json representation of all the functions in a given project"""
     project_name = request.args.get('project', None)
     if project_name == None:
@@ -1167,7 +1139,7 @@
 
 
 @blueprint.route('/api/function-signature')
-def api_function_signature():
+def api_function_signature() -> Dict[str, Any]:
     """Returns a list of argument types extracted from debug information."""
     project_name = request.args.get('project', None)
     if project_name is None:
@@ -1379,12 +1351,7 @@
 
 
 @blueprint.route('/api/project-repository')
-<<<<<<< HEAD
 def project_repository() -> Dict[str, Any]:
-    err_msgs = list()
-=======
-def project_repository():
->>>>>>> c948430e
     project_name = request.args.get('project', None)
     if project_name is None:
         return {
@@ -1596,14 +1563,10 @@
 
 
 @blueprint.route('/api/addr-to-recursive-dwarf-info')
-<<<<<<< HEAD
 def type_at_addr() -> Dict[str, Any]:
-=======
-def type_at_addr():
     # Temporary disabling this API because of size limit.
     # @arthurscchan 14/6/2024
     return {'result': 'error', 'extended_msgs': ['Temporary disabled']}
->>>>>>> c948430e
     project = request.args.get('project', None)
     if project is None:
         return {
