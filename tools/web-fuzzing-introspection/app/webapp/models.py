# Copyright 2023 Fuzz Introspector Authors
#
# Licensed under the Apache License, Version 2.0 (the "License");
# you may not use this file except in compliance with the License.
# You may obtain a copy of the License at
#
#      http://www.apache.org/licenses/LICENSE-2.0
#
# Unless required by applicable law or agreed to in writing, software
# distributed under the License is distributed on an "AS IS" BASIS,
# WITHOUT WARRANTIES OR CONDITIONS OF ANY KIND, either express or implied.
# See the License for the specific language governing permissions and
# limitations under the License.

import json
import datetime
from typing import Dict, List, Tuple, Any


def get_date_at_offset_as_str(day_offset: int = -1) -> str:
    datestr = (datetime.date.today() +
               datetime.timedelta(day_offset)).strftime("%Y-%m-%d")
    return datestr


class Project:

    def __init__(self, name: str, language: str, date: str,
                 coverage_data: Dict[str,
                                     Tuple], introspector_data: Dict[str,
                                                                     Tuple],
                 fuzzer_count: int, project_repository: str):
        self.name = name
        self.language = language
        self.date = date
        self.coverage_data = coverage_data
        self.introspector_data = introspector_data
        self.fuzzer_count = fuzzer_count
        self.project_repository = project_repository

    def has_introspector(self) -> bool:
        return self.introspector_data != None


class DBTimestamp:

    def __init__(self, date: str, project_count: int, fuzzer_count: int,
                 function_count: int, function_coverage_estimate: float,
                 accummulated_lines_total: int,
                 accummulated_lines_covered: int):
        self.date = date
        self.project_count = project_count
        self.fuzzer_count = fuzzer_count
        self.function_count = function_count
        self.function_coverage_estimate = function_coverage_estimate
        self.accummulated_lines_total = accummulated_lines_total
        self.accummulated_lines_covered = accummulated_lines_covered


class DBSummary:

    def __init__(self, all_projects: List[Project],
                 total_number_of_projects: int, total_fuzzers: int,
                 total_functions: int, language_count: Dict[str, int]):
        self.all_projects = all_projects
        self.total_number_of_projects = total_number_of_projects
        self.total_fuzzers = total_fuzzers
        self.total_functions = total_functions
        self.language_count = language_count


class ProjectTimestamp:

    def __init__(self, project_name: str, date: str, language: str,
                 coverage_data: Dict[str, Tuple],
                 introspector_data: Dict[str, Tuple], fuzzer_count: int):
        self.project_name = project_name
        # date in the format Y-m-d
        self.date = date
        self.language = language
        self.coverage_data = coverage_data
        self.introspector_data = introspector_data
        self.fuzzer_count = fuzzer_count

    def has_introspector(self) -> bool:
        return self.introspector_data != None


class Function:

    def __init__(self,
<<<<<<< HEAD
                 name: str,
                 project: str,
                 is_reached: bool = False,
                 runtime_code_coverage: float = 0.0,
                 function_filename: str = "",
                 reached_by_fuzzers: int = 0,
                 code_coverage_url: str = "",
                 accummulated_cyclomatic_complexity: int = 0,
                 llvm_instruction_count: int = 0,
                 undiscovered_complexity: int = 0,
                 function_arguments: List[str] = [],
                 return_type: str = "",
                 function_argument_names: List[str] = [],
                 raw_function_name: str = "",
                 date_str: str = "",
                 source_line_begin: int = -1,
                 source_line_end: int = -1,
                 callsites: Dict[str, List[str]] = {},
                 func_signature: str = '',
                 debug_data: Dict[str, Any] = {},
                 is_accessible: bool = True,
                 is_jvm_library: bool = False,
                 is_enum_class: bool = False):
=======
                 name,
                 project,
                 is_reached=False,
                 runtime_code_coverage=0.0,
                 function_filename="",
                 reached_by_fuzzers=0,
                 code_coverage_url="",
                 accummulated_cyclomatic_complexity=0,
                 llvm_instruction_count=0,
                 undiscovered_complexity=0,
                 function_arguments=[],
                 function_debug_arguments=[],
                 return_type="",
                 function_argument_names=[],
                 raw_function_name="",
                 date_str="",
                 source_line_begin=-1,
                 source_line_end=-1,
                 callsites=[],
                 func_signature='',
                 debug_data=dict(),
                 is_accessible=True,
                 is_jvm_library=False,
                 is_enum_class=False):
>>>>>>> c948430e
        self.name = name
        self.function_filename = function_filename
        self.project = project
        self.is_reached = is_reached
        self.runtime_code_coverage = runtime_code_coverage
        self.reached_by_fuzzers = reached_by_fuzzers
        self.code_coverage_url = code_coverage_url
        self.accummulated_cyclomatic_complexity = accummulated_cyclomatic_complexity
        self.llvm_instruction_count = llvm_instruction_count
        self.undiscovered_complexity = undiscovered_complexity
        self.function_arguments = function_arguments
        self.function_debug_arguments = function_debug_arguments
        self.function_argument_names = function_argument_names
        self.return_type = return_type
        self.raw_function_name = raw_function_name
        self.date_str = date_str
        self.source_line_begin = source_line_begin
        self.source_line_end = source_line_end
        self.callsites = callsites
        self.func_signature = func_signature
        self.debug_data = debug_data
        self.is_accessible = is_accessible
        self.is_jvm_library = is_jvm_library
        self.is_enum_class = is_enum_class

    def to_dict(self) -> Dict[str, Any]:
        return {
            'function_name': self.name,
            'function_arguments': self.function_arguments,
            'project': self.project,
            'runtime_code_coverage': self.runtime_code_coverage,
            'return_type': self.return_type,
            'function_argument_names': self.function_argument_names,
            'function_arguments': self.function_arguments,
            'raw_function_name': self.raw_function_name,
            'accummulated_cyclomatic_complexity':
            self.accummulated_cyclomatic_complexity,
            'undiscovered_complexity': self.undiscovered_complexity,
            'function_filename': self.function_filename,
            'is_accessible': self.is_accessible,
            'is_jvm_library': self.is_jvm_library,
            'is_enum_class': self.is_enum_class
        }


class BranchBlocker:

    def __init__(self, project_name: str, function_name: str,
                 unique_blocked_coverage: int, source_file: str,
                 blocked_unique_functions: List[str], src_linenumber: str):
        self.project_name = project_name
        self.function_name = function_name
        self.unique_blocked_coverage = unique_blocked_coverage
        self.blocked_unique_functions = blocked_unique_functions
        self.source_file = source_file
        self.src_linenumber = src_linenumber


class BuildStatus:

    def __init__(self, project_name: str, fuzz_build_status: bool,
                 coverage_build_status: bool, introspector_build_status: bool,
                 language: str, introspector_build_log: str,
                 coverage_build_log: str, fuzz_build_log: str):
        self.project_name = project_name
        self.fuzz_build_status = fuzz_build_status
        self.coverage_build_status = coverage_build_status
        self.introspector_build_status = introspector_build_status
        self.language = language

        self.introspector_build_log = introspector_build_log
        self.coverage_build_log = coverage_build_log
        self.fuzz_build_log = fuzz_build_log


class DebugStatus:

    def __init__(self, project_name: str, all_files_in_project: List[str],
                 all_functions_in_project: List[str],
                 all_global_variables: List[str], all_types: List[Dict[str,
                                                                       Any]]):
        self.project_name = project_name
        self.all_files_in_project = all_files_in_project
        self.all_functions_in_project = all_functions_in_project
        self.all_global_variables = all_global_variables
        self.all_types = all_types<|MERGE_RESOLUTION|>--- conflicted
+++ resolved
@@ -89,7 +89,6 @@
 class Function:
 
     def __init__(self,
-<<<<<<< HEAD
                  name: str,
                  project: str,
                  is_reached: bool = False,
@@ -101,6 +100,7 @@
                  llvm_instruction_count: int = 0,
                  undiscovered_complexity: int = 0,
                  function_arguments: List[str] = [],
+                 function_debug_arguments: List[str] = [],
                  return_type: str = "",
                  function_argument_names: List[str] = [],
                  raw_function_name: str = "",
@@ -113,32 +113,6 @@
                  is_accessible: bool = True,
                  is_jvm_library: bool = False,
                  is_enum_class: bool = False):
-=======
-                 name,
-                 project,
-                 is_reached=False,
-                 runtime_code_coverage=0.0,
-                 function_filename="",
-                 reached_by_fuzzers=0,
-                 code_coverage_url="",
-                 accummulated_cyclomatic_complexity=0,
-                 llvm_instruction_count=0,
-                 undiscovered_complexity=0,
-                 function_arguments=[],
-                 function_debug_arguments=[],
-                 return_type="",
-                 function_argument_names=[],
-                 raw_function_name="",
-                 date_str="",
-                 source_line_begin=-1,
-                 source_line_end=-1,
-                 callsites=[],
-                 func_signature='',
-                 debug_data=dict(),
-                 is_accessible=True,
-                 is_jvm_library=False,
-                 is_enum_class=False):
->>>>>>> c948430e
         self.name = name
         self.function_filename = function_filename
         self.project = project
