--- conflicted
+++ resolved
@@ -122,9 +122,6 @@
             all_header_files = json.load(f)
         data_storage.ALL_HEADER_FILES = all_header_files
 
-<<<<<<< HEAD
-    return
-=======
     return
 
 
@@ -178,5 +175,4 @@
                             need_close=func.get('need_close', False),
                             exceptions=func.get('exc', [])))
 
-    return idx
->>>>>>> f704fdaf
+    return idx